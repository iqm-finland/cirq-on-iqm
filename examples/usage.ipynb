{
 "cells": [
  {
   "cell_type": "code",
   "execution_count": null,
   "metadata": {},
   "outputs": [],
   "source": [
    "try:\n",
    "    import cirq\n",
    "    from cirq_iqm import Adonis, Apollo, circuit_from_qasm\n",
    "    from cirq_iqm.optimizers import simplify_circuit\n",
    "except ImportError:\n",
    "    print('Installing missing dependencies...')\n",
    "    !pip install --quiet cirq cirq_iqm\n",
    "    from cirq_iqm import Adonis, Apollo, circuit_from_qasm\n",
    "    from cirq_iqm.optimizers import simplify_circuit\n",
    "    print('Installation ready')"
   ]
  },
  {
   "cell_type": "markdown",
   "metadata": {},
   "source": [
    "# The Adonis architecture\n",
    "\n",
    "Construct an `IQMDevice` instance representing the Adonis architecture, print its qubit connectivity and description"
   ]
  },
  {
   "cell_type": "code",
   "execution_count": null,
   "metadata": {},
   "outputs": [],
   "source": [
    "adonis = Adonis()\n",
    "print(adonis.__doc__)\n",
    "print(adonis.metadata.gateset)\n",
    "print(adonis.qubits)"
   ]
  },
  {
   "cell_type": "markdown",
   "metadata": {},
   "source": [
    "# Creating a quantum circuit\n",
    "\n",
    "Create a quantum circuit and insert native gates"
   ]
  },
  {
   "cell_type": "code",
   "execution_count": null,
   "metadata": {},
   "outputs": [],
   "source": [
    "a, b, c = adonis.qubits[:3]\n",
    "circuit = cirq.Circuit()\n",
    "circuit.append(cirq.X(a))\n",
    "circuit.append(cirq.PhasedXPowGate(phase_exponent=0.3, exponent=0.5)(c))\n",
    "circuit.append(cirq.CZ(a, c))\n",
    "circuit.append(cirq.YPowGate(exponent=1.1)(c))\n",
    "print(circuit)"
   ]
  },
  {
   "cell_type": "markdown",
   "metadata": {},
   "source": [
    "Insert non-native gates and decompose them into native ones by calling `decompose_circuit`"
   ]
  },
  {
   "cell_type": "code",
   "execution_count": null,
   "metadata": {},
   "outputs": [],
   "source": [
    "circuit.append(cirq.ZZPowGate(exponent=0.2, global_shift=-0.5)(a, c))\n",
    "circuit.append(cirq.HPowGate(exponent=-0.4)(a))\n",
    "circuit = adonis.decompose_circuit(circuit)\n",
    "print(circuit)"
   ]
  },
  {
   "cell_type": "markdown",
   "metadata": {},
   "source": [
    "# Optimizing a quantum circuit\n",
    "\n",
    "Use the `simplify_circuit` method to run a sequence of optimization passes on a circuit"
   ]
  },
  {
   "cell_type": "code",
   "execution_count": null,
   "metadata": {},
   "outputs": [],
   "source": [
    "circuit = cirq.Circuit([\n",
    "    cirq.H(a),\n",
    "    cirq.CNOT(a, c),\n",
    "    cirq.measure(a, c, key='result')])\n",
    "print(circuit)"
   ]
  },
  {
   "cell_type": "code",
   "execution_count": null,
   "metadata": {},
   "outputs": [],
   "source": [
    "circuit = adonis.decompose_circuit(circuit)\n",
    "circuit = simplify_circuit(circuit)\n",
    "print(circuit)"
   ]
  },
  {
   "cell_type": "markdown",
   "metadata": {},
   "source": [
    "# Simulating a quantum circuit\n",
    "\n",
    "Circuits that contain IQM-native gates can be simulated using the standard Cirq simulators"
   ]
  },
  {
   "cell_type": "code",
   "execution_count": null,
   "metadata": {},
   "outputs": [],
   "source": [
    "sim = cirq.Simulator()\n",
    "samples = sim.run(circuit, repetitions=100)\n",
    "\n",
    "print('Samples:')\n",
    "print(samples.histogram(key='result'))\n",
    "print('\\nState before the measurement:')\n",
    "result = sim.simulate(circuit[:-1])\n",
    "print(result)"
   ]
  },
  {
   "cell_type": "markdown",
   "metadata": {},
   "source": [
    "Note that the above output vector represents the state before the measurement in the optimized circuit, not the original one, which would have the same phase for both terms. `simplify_circuit` has eliminated a `ZPowGate` which has no effect on the measurement.\n",
    "\n",
    "---\n",
    "\n",
    "# Creating a quantum circuit from an OpenQASM 2.0 program\n"
   ]
  },
  {
   "cell_type": "code",
   "execution_count": null,
   "metadata": {},
   "outputs": [],
   "source": [
    "qasm_program = \"\"\"\n",
    "    OPENQASM 2.0;\n",
    "    include \"qelib1.inc\";\n",
    "    qreg q[3];\n",
    "    creg meas[3];\n",
    "    rx(1.7) q[1];\n",
    "    h q[0];\n",
    "    cx q[1], q[2];\n",
    "\"\"\"\n",
    "circuit = circuit_from_qasm(qasm_program)\n",
    "print(circuit)"
   ]
  },
  {
   "cell_type": "markdown",
   "metadata": {},
   "source": [
    "Decompose the circuit for the Adonis architecture"
   ]
  },
  {
   "cell_type": "code",
   "execution_count": null,
   "metadata": {
    "scrolled": true
   },
   "outputs": [],
   "source": [
    "decomposed = adonis.decompose_circuit(circuit)\n",
    "print(decomposed)"
   ]
  },
  {
   "cell_type": "markdown",
   "metadata": {},
   "source": [
    "Map the circuit qubits to device qubits manually"
   ]
  },
  {
   "cell_type": "code",
   "execution_count": null,
   "metadata": {
    "scrolled": false
   },
   "outputs": [],
   "source": [
    "qubit_mapping = {cirq.NamedQubit(k): v for k, v in {'q_0': a, 'q_1': b, 'q_2': c}.items()}\n",
    "mapped = decomposed.transform_qubits(qubit_mapping)\n",
    "print(mapped)"
   ]
  },
  {
   "cell_type": "markdown",
   "metadata": {},
   "source": [
    "or automatically"
   ]
  },
  {
   "cell_type": "code",
   "execution_count": null,
   "metadata": {
    "scrolled": true
   },
   "outputs": [],
   "source": [
    "mapped = adonis.route_circuit(decomposed)\n",
    "print(mapped)"
   ]
  },
  {
   "cell_type": "markdown",
   "metadata": {},
   "source": [
    "See the `examples` directory for more examples."
   ]
  },
  {
   "cell_type": "markdown",
   "metadata": {},
   "source": [
    "---\n",
    "\n",
    "# The Apollo architecture\n",
    "\n",
    "This section describes the same workflow using the 20-qubit Apollo architecture.\n",
    "\n",
    "Construct an `IQMDevice` instance representing the Apollo architecture, print its qubit connectivity and description"
   ]
  },
  {
   "cell_type": "code",
   "execution_count": null,
   "metadata": {
    "scrolled": true
   },
   "outputs": [],
   "source": [
    "apollo = Apollo()\n",
    "print(apollo.__doc__)\n",
<<<<<<< HEAD
    "print(apollo.gateset)\n",
=======
    "print(apollo.metadata.gateset)\n",
>>>>>>> 9db30044
    "print(apollo.qubits)"
   ]
  },
  {
   "cell_type": "markdown",
   "metadata": {},
   "source": [
    "Create a circuit and insert native gates"
   ]
  },
  {
   "cell_type": "code",
   "execution_count": null,
   "metadata": {},
   "outputs": [],
   "source": [
    "a, b, c, d, e, f = apollo.qubits[:6]\n",
    "circuit = cirq.Circuit()\n",
    "circuit.append(cirq.CZ(a, b))\n",
    "circuit.append(cirq.CZ(a, c))\n",
    "circuit.append(cirq.YPowGate(exponent=1.1)(d))\n",
    "circuit.append(cirq.YPowGate(exponent=1.1)(e))\n",
    "circuit.append(cirq.PhasedXPowGate(phase_exponent=0.3, exponent=0.5)(f))\n",
    "print(circuit)"
   ]
  },
  {
   "cell_type": "markdown",
   "metadata": {},
   "source": [
    "Insert non-native gates and decompose the circuit so that it contains native gates only"
   ]
  },
  {
   "cell_type": "code",
   "execution_count": null,
   "metadata": {},
   "outputs": [],
   "source": [
    "circuit.append(cirq.ZZPowGate(exponent=0.2, global_shift=-0.5)(d, e))\n",
    "circuit.append(cirq.HPowGate(exponent=-0.4)(f))\n",
    "circuit = apollo.decompose_circuit(circuit)\n",
    "print(circuit)"
   ]
  },
  {
   "cell_type": "markdown",
   "metadata": {},
   "source": [
    "Use the `simplify_circuit` function to run a sequence of optimization passes on a circuit"
   ]
  },
  {
   "cell_type": "code",
   "execution_count": null,
   "metadata": {},
   "outputs": [],
   "source": [
    "circuit = apollo.decompose_circuit(circuit)\n",
    "circuit = simplify_circuit(circuit)\n",
    "print(circuit)"
   ]
  },
  {
   "cell_type": "code",
   "execution_count": null,
   "metadata": {},
   "outputs": [],
   "source": [
    "circuit.append(cirq.measure(a, f, key='result'))\n",
    "\n",
    "sim = cirq.Simulator()\n",
    "samples = sim.run(circuit, repetitions=100)\n",
    "\n",
    "print('Samples:')\n",
    "print(samples.histogram(key='result'))\n",
    "print('\\nState before the measurement:')\n",
    "result = sim.simulate(circuit[:-1])\n",
    "print(result)"
   ]
  }
 ],
 "metadata": {
  "kernelspec": {
   "display_name": "Python 3 (ipykernel)",
   "language": "python",
   "name": "python3"
  },
  "language_info": {
   "codemirror_mode": {
    "name": "ipython",
    "version": 3
   },
   "file_extension": ".py",
   "mimetype": "text/x-python",
   "name": "python",
   "nbconvert_exporter": "python",
   "pygments_lexer": "ipython3",
   "version": "3.9.5"
  },
  "pycharm": {
   "stem_cell": {
    "cell_type": "raw",
    "source": [
     "# Copyright 2020–2022 Cirq on IQM developers\n",
     "#\n",
     "# Licensed under the Apache License, Version 2.0 (the \"License\");\n",
     "# you may not use this file except in compliance with the License.\n",
     "# You may obtain a copy of the License at\n",
     "#\n",
     "#     http://www.apache.org/licenses/LICENSE-2.0\n",
     "#\n",
     "# Unless required by applicable law or agreed to in writing, software\n",
     "# distributed under the License is distributed on an \"AS IS\" BASIS,\n",
     "# WITHOUT WARRANTIES OR CONDITIONS OF ANY KIND, either express or implied.\n",
     "# See the License for the specific language governing permissions and\n",
     "# limitations under the License.\n"
    ]
   }
  }
 },
 "nbformat": 4,
 "nbformat_minor": 1
}<|MERGE_RESOLUTION|>--- conflicted
+++ resolved
@@ -258,11 +258,7 @@
    "source": [
     "apollo = Apollo()\n",
     "print(apollo.__doc__)\n",
-<<<<<<< HEAD
-    "print(apollo.gateset)\n",
-=======
     "print(apollo.metadata.gateset)\n",
->>>>>>> 9db30044
     "print(apollo.qubits)"
    ]
   },
