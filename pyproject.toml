--- conflicted
+++ resolved
@@ -50,13 +50,7 @@
     "mypy == 1.7.1",
     "pytest == 7.4.3",
     "pytest-cov == 4.1.0",
-<<<<<<< HEAD
-    "pytest-isort == 3.1.0",
     "pytest-mockito == 0.0.4",
-    "pytest-mypy == 0.10.3",
-=======
-    "pytest-mockito == 0.0.4",
->>>>>>> c11293c4
     "pytest-pylint == 0.21.0"
 ]
 cicd = [
