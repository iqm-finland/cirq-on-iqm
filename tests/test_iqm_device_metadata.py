--- conflicted
+++ resolved
@@ -21,20 +21,6 @@
 
 
 def test_device_metadata_from_architecture():
-<<<<<<< HEAD
-    qa = {
-        'name': 'Adonis',
-        'operations': [
-            'prx',
-            'measurement',
-        ],
-        'qubits': ['QB1', 'QB2'],
-        'qubit_connectivity': [
-            ['QB1', 'QB2'],
-        ],
-    }
-    metadata = IQMDeviceMetadata.from_architecture(QuantumArchitectureSpecification(**qa))
-=======
     arch = DynamicQuantumArchitecture(
         calibration_set_id=UUID('26c5e70f-bea0-43af-bd37-6212ec7d04cb'),
         qubits=['QB1', 'QB2'],
@@ -64,7 +50,6 @@
         },
     )
     metadata = IQMDeviceMetadata.from_architecture(arch)
->>>>>>> d4d3b0f3
     assert metadata.qubit_set == {cirq.NamedQubit('QB1'), cirq.NamedQubit('QB2')}
     assert [set(e) for e in metadata.nx_graph.edges] == [{cirq.NamedQubit('QB1'), cirq.NamedQubit('QB2')}]
     assert metadata.gateset == cirq.Gateset(
