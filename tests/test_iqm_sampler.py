# Copyright 2020–2022 Cirq on IQM developers
#
# Licensed under the Apache License, Version 2.0 (the "License");
# you may not use this file except in compliance with the License.
# You may obtain a copy of the License at
#
#     http://www.apache.org/licenses/LICENSE-2.0
#
# Unless required by applicable law or agreed to in writing, software
# distributed under the License is distributed on an "AS IS" BASIS,
# WITHOUT WARRANTIES OR CONDITIONS OF ANY KIND, either express or implied.
# See the License for the specific language governing permissions and
# limitations under the License.

import json
import uuid

import cirq
import pytest
import sympy
from iqm_client.iqm_client import (Circuit, IQMClient, Metadata, RunResult,
                                   SingleQubitMapping, Status)
from mockito import ANY, mock, when

from cirq_iqm import Adonis
from cirq_iqm.iqm_sampler import IQMSampler, serialize_qubit_mapping


@pytest.fixture()
def circuit():
    qubit_1 = cirq.NamedQubit('q1 log.')
    qubit_2 = cirq.NamedQubit('q2 log.')
    return cirq.Circuit(
        cirq.measure(qubit_1, qubit_2, key='result')
    )


@pytest.fixture()
def circuit_with_physical_names():
    qubit_1 = cirq.NamedQubit('QB1')
    qubit_2 = cirq.NamedQubit('QB2')
    return cirq.Circuit(
        cirq.measure(qubit_1, qubit_2, key='result')
    )


@pytest.fixture()
def iqm_metadata():
    return Metadata(shots=4, circuits=[Circuit(name='circuit_1', instructions=[])])

@pytest.fixture()
def qubit_mapping():
    return {
        'q1 log.': 'QB1',
        'q2 log.': 'QB2'
    }


@pytest.fixture()
def adonis_sampler(base_url, settings_dict):
    return IQMSampler(base_url, Adonis())


@pytest.fixture()
def adonis_sampler_without_settings(base_url):
    return IQMSampler(base_url, Adonis())


def test_serialize_qubit_mapping(qubit_mapping):
    assert serialize_qubit_mapping(qubit_mapping) == [
        SingleQubitMapping(logical_name='q1 log.', physical_name='QB1'),
        SingleQubitMapping(logical_name='q2 log.', physical_name='QB2'),
    ]


@pytest.mark.usefixtures('unstub')
<<<<<<< HEAD
def test_run_sweep_executes_circuit(adonis_sampler, circuit, qubit_mapping):
    client = mock(IQMClient)
    run_id = uuid.uuid4()
    run_result = RunResult(status=RunStatus.READY, measurements=[{'some stuff': [[0], [1]]}], message=None)
    when(client).submit_circuits(ANY, ANY, ANY, ANY).thenReturn(run_id)
=======
def test_run_sweep_executes_circuit(adonis_sampler, circuit, iqm_metadata):
    client = mock(IQMClient)
    run_id = uuid.uuid4()
    run_result = RunResult(status=Status.READY, measurements=[{'some stuff': [[0], [1]]}], metadata=iqm_metadata)
    when(client).submit_circuits(ANY, ANY, ANY).thenReturn(run_id)
>>>>>>> bce8e108
    when(client).wait_for_results(run_id).thenReturn(run_result)

    adonis_sampler._client = client
    results = adonis_sampler.run_sweep(circuit, None, repetitions=2, qubit_mapping=qubit_mapping)
    assert isinstance(results[0], cirq.Result)


@pytest.mark.usefixtures('unstub')
def test_run_sweep_executes_circuit_without_settings(adonis_sampler_without_settings,
                                                     circuit_with_physical_names,
                                                     iqm_metadata):
    client = mock(IQMClient)
    run_id = uuid.uuid4()
<<<<<<< HEAD
    run_result = RunResult(status=RunStatus.READY, measurements=[{'some stuff': [[0], [1]]}], message=None)
    when(client).submit_circuits(ANY, ANY, ANY, ANY).thenReturn(run_id)
=======
    run_result = RunResult(status=Status.READY, measurements=[{'some stuff': [[0], [1]]}], metadata=iqm_metadata)
    when(client).submit_circuits(ANY, ANY, ANY).thenReturn(run_id)
>>>>>>> bce8e108
    when(client).wait_for_results(run_id).thenReturn(run_result)

    adonis_sampler_without_settings._client = client
    results = adonis_sampler_without_settings.run_sweep(circuit_with_physical_names, None, repetitions=2)
    assert isinstance(results[0], cirq.Result)


@pytest.mark.usefixtures('unstub')
def test_run_sweep_with_parameter_sweep(adonis_sampler_without_settings, iqm_metadata):
    client = mock(IQMClient)
    run_id = uuid.uuid4()
    run_result = RunResult(
<<<<<<< HEAD
        status=RunStatus.READY, measurements=[{'some stuff': [[0]]}, {'some stuff': [[1]]}], message=None
    )
    when(client).submit_circuits(ANY, ANY, ANY, ANY).thenReturn(run_id)
=======
        status=Status.READY, measurements=[{'some stuff': [[0]]}, {'some stuff': [[1]]}], metadata=iqm_metadata)
    when(client).submit_circuits(ANY, ANY, ANY).thenReturn(run_id)
>>>>>>> bce8e108
    when(client).wait_for_results(run_id).thenReturn(run_result)
    qubit_1 = cirq.NamedQubit('QB1')
    qubit_2 = cirq.NamedQubit('QB2')
    circuit_sweep = cirq.Circuit(cirq.X(qubit_1) ** sympy.Symbol('t'), cirq.measure(qubit_1, qubit_2, key='result'))

    sweep_length = 2
    param_sweep = cirq.Linspace('t', start=0, stop=1, length=sweep_length)

    adonis_sampler_without_settings._client = client

    results = adonis_sampler_without_settings.run_sweep(circuit_sweep, param_sweep, repetitions=123)
    assert len(results) == sweep_length
    assert all(isinstance(result, cirq.Result) for result in results)


def test_credentials_are_passed_to_client(settings_dict):
    user_auth_args = {
        'auth_server_url': 'https://fake.auth.server.com',
        'username': 'fake-username',
        'password': 'fake-password',
    }
    with when(IQMClient)._update_tokens():
        sampler = IQMSampler('http://url', Adonis(), **user_auth_args)
    assert sampler._client._credentials.auth_server_url == user_auth_args['auth_server_url']
    assert sampler._client._credentials.username == user_auth_args['username']
    assert sampler._client._credentials.password == user_auth_args['password']


def test_non_injective_qubit_mapping(base_url, settings_dict, qubit_mapping, circuit):
    qubit_mapping['q2 log.'] = 'QB1'

    with pytest.raises(ValueError, match='Multiple logical qubits map to the same physical qubit'):
        sampler = IQMSampler(base_url, Adonis())
        sampler.run_sweep(circuit, None, settings=None, repetitions=2, qubit_mapping=qubit_mapping)


def test_qubits_not_in_settings(base_url, settings_dict, qubit_mapping, circuit):
    del settings_dict['subtrees']['QB1']
    with pytest.raises(
            ValueError,
            match="The physical qubits {'QB1'} in the qubit mapping are not defined in the settings"
    ):
        sampler = IQMSampler(base_url, Adonis())
        sampler.run_sweep(circuit, None, qubit_mapping=qubit_mapping, settings=settings_dict, repetitions=2)


def test_incomplete_qubit_mapping(adonis_sampler, circuit, qubit_mapping):
    new_qubit = cirq.NamedQubit('Eve')
    circuit.append(cirq.X(new_qubit))

    with pytest.raises(ValueError, match="The qubits {'Eve'} are not found in the provided qubit mapping"):
        adonis_sampler.run_sweep(circuit, None, qubit_mapping=qubit_mapping, settings=None, repetitions=1)<|MERGE_RESOLUTION|>--- conflicted
+++ resolved
@@ -74,19 +74,11 @@
 
 
 @pytest.mark.usefixtures('unstub')
-<<<<<<< HEAD
-def test_run_sweep_executes_circuit(adonis_sampler, circuit, qubit_mapping):
-    client = mock(IQMClient)
-    run_id = uuid.uuid4()
-    run_result = RunResult(status=RunStatus.READY, measurements=[{'some stuff': [[0], [1]]}], message=None)
-    when(client).submit_circuits(ANY, ANY, ANY, ANY).thenReturn(run_id)
-=======
-def test_run_sweep_executes_circuit(adonis_sampler, circuit, iqm_metadata):
+def test_run_sweep_executes_circuit(adonis_sampler, circuit, qubit_mapping, iqm_metadata):
     client = mock(IQMClient)
     run_id = uuid.uuid4()
     run_result = RunResult(status=Status.READY, measurements=[{'some stuff': [[0], [1]]}], metadata=iqm_metadata)
-    when(client).submit_circuits(ANY, ANY, ANY).thenReturn(run_id)
->>>>>>> bce8e108
+    when(client).submit_circuits(ANY, ANY, ANY, ANY).thenReturn(run_id)
     when(client).wait_for_results(run_id).thenReturn(run_result)
 
     adonis_sampler._client = client
@@ -100,13 +92,7 @@
                                                      iqm_metadata):
     client = mock(IQMClient)
     run_id = uuid.uuid4()
-<<<<<<< HEAD
-    run_result = RunResult(status=RunStatus.READY, measurements=[{'some stuff': [[0], [1]]}], message=None)
-    when(client).submit_circuits(ANY, ANY, ANY, ANY).thenReturn(run_id)
-=======
     run_result = RunResult(status=Status.READY, measurements=[{'some stuff': [[0], [1]]}], metadata=iqm_metadata)
-    when(client).submit_circuits(ANY, ANY, ANY).thenReturn(run_id)
->>>>>>> bce8e108
     when(client).wait_for_results(run_id).thenReturn(run_result)
 
     adonis_sampler_without_settings._client = client
@@ -119,14 +105,8 @@
     client = mock(IQMClient)
     run_id = uuid.uuid4()
     run_result = RunResult(
-<<<<<<< HEAD
-        status=RunStatus.READY, measurements=[{'some stuff': [[0]]}, {'some stuff': [[1]]}], message=None
-    )
+        status=Status.READY, measurements=[{'some stuff': [[0]]}, {'some stuff': [[1]]}], metadata=iqm_metadata)
     when(client).submit_circuits(ANY, ANY, ANY, ANY).thenReturn(run_id)
-=======
-        status=Status.READY, measurements=[{'some stuff': [[0]]}, {'some stuff': [[1]]}], metadata=iqm_metadata)
-    when(client).submit_circuits(ANY, ANY, ANY).thenReturn(run_id)
->>>>>>> bce8e108
     when(client).wait_for_results(run_id).thenReturn(run_result)
     qubit_1 = cirq.NamedQubit('QB1')
     qubit_2 = cirq.NamedQubit('QB2')
