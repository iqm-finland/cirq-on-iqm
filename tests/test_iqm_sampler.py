# Copyright 2020–2022 Cirq on IQM developers
#
# Licensed under the Apache License, Version 2.0 (the "License");
# you may not use this file except in compliance with the License.
# You may obtain a copy of the License at
#
#     http://www.apache.org/licenses/LICENSE-2.0
#
# Unless required by applicable law or agreed to in writing, software
# distributed under the License is distributed on an "AS IS" BASIS,
# WITHOUT WARRANTIES OR CONDITIONS OF ANY KIND, either express or implied.
# See the License for the specific language governing permissions and
# limitations under the License.
from importlib.metadata import version
import sys
import uuid

import cirq
from mockito import ANY, mock, verify, when
import numpy as np
import pytest
import sympy  # type: ignore

from iqm.cirq_iqm import Adonis
<<<<<<< HEAD
from iqm.cirq_iqm.iqm_gates import IQMMoveGate
=======
import iqm.cirq_iqm as module_under_test
>>>>>>> 24289999
from iqm.cirq_iqm.iqm_sampler import IQMResult, IQMSampler, ResultMetadata
from iqm.iqm_client import (
    Circuit,
    HeraldingMode,
    Instruction,
    IQMClient,
    JobAbortionError,
    Metadata,
    RunRequest,
    RunResult,
    Status,
)


@pytest.fixture()
def circuit_physical():
    """Circuit with physical qubit names"""
    qubit_1 = cirq.NamedQubit('QB1')
    qubit_2 = cirq.NamedQubit('QB2')
    return cirq.Circuit(cirq.measure(qubit_1, qubit_2, key='result'))


@pytest.fixture()
def circuit_non_physical():
    """Circuit with non-physical qubit names"""
    qubit_1 = cirq.NamedQubit('Alice')
    qubit_2 = cirq.NamedQubit('Bob')
    return cirq.Circuit(cirq.measure(qubit_1, qubit_2, key='result'))


@pytest.fixture()
def iqm_metadata():
    return Metadata(
        request=RunRequest(
            shots=4,
            circuits=[
                Circuit(
                    name='circuit_1',
                    instructions=(
                        Instruction(name='measurement', implementation=None, qubits=('QB1',), args={'key': 'm1'}),
                    ),
                )
            ],
        )
    )


@pytest.fixture()
def adonis_sampler(base_url):
    return IQMSampler(base_url, Adonis())


@pytest.fixture
def submit_circuits_default_kwargs() -> dict:
    return {
        'calibration_set_id': None,
        'shots': 1,
        'max_circuit_duration_over_t2': None,
        'heralding_mode': HeraldingMode.NONE,
    }


@pytest.fixture
def job_id():
    return uuid.uuid4()


@pytest.mark.usefixtures('unstub')
def test_run_sweep_raises_with_non_physical_names(adonis_sampler, circuit_non_physical):
    with pytest.raises(ValueError, match='Qubit not on device'):
        adonis_sampler.run_sweep(circuit_non_physical, None)


@pytest.mark.usefixtures('unstub')
def test_run_sweep_executes_circuit_with_physical_names(
    adonis_sampler, circuit_physical, iqm_metadata, submit_circuits_default_kwargs, job_id
):
    client = mock(IQMClient)
    run_result = RunResult(status=Status.READY, measurements=[{'some stuff': [[0], [1]]}], metadata=iqm_metadata)
    when(client).submit_circuits(ANY, **submit_circuits_default_kwargs).thenReturn(job_id)
    when(client).wait_for_results(job_id).thenReturn(run_result)

    adonis_sampler._client = client
    results = adonis_sampler.run_sweep(circuit_physical, None)
    assert isinstance(results[0], IQMResult)
    assert isinstance(results[0].metadata, ResultMetadata)
    np.testing.assert_array_equal(results[0].measurements['some stuff'], np.array([[0], [1]]))


@pytest.mark.usefixtures('unstub')
def test_run_sweep_executes_circuit_with_calibration_set_id(
    base_url, circuit_physical, iqm_metadata, submit_circuits_default_kwargs, job_id
):
    client = mock(IQMClient)
    calibration_set_id = uuid.uuid4()
    sampler = IQMSampler(base_url, Adonis(), calibration_set_id=calibration_set_id)
    run_result = RunResult(status=Status.READY, measurements=[{'some stuff': [[0], [1]]}], metadata=iqm_metadata)
    kwargs = submit_circuits_default_kwargs | {'calibration_set_id': calibration_set_id}
    when(client).submit_circuits(ANY, **kwargs).thenReturn(job_id)
    when(client).wait_for_results(job_id).thenReturn(run_result)

    sampler._client = client
    results = sampler.run_sweep(circuit_physical, None)
    assert isinstance(results[0], IQMResult)
    assert isinstance(results[0].metadata, ResultMetadata)
    np.testing.assert_array_equal(results[0].measurements['some stuff'], np.array([[0], [1]]))


@pytest.mark.usefixtures('unstub')
def test_run_sweep_has_duration_check_enabled_by_default(
    base_url, circuit_physical, iqm_metadata, submit_circuits_default_kwargs, job_id
):
    client = mock(IQMClient)
    sampler = IQMSampler(base_url, Adonis())
    run_result = RunResult(status=Status.READY, measurements=[{'some stuff': [[0], [1]]}], metadata=iqm_metadata)
    kwargs = submit_circuits_default_kwargs | {'max_circuit_duration_over_t2': None}
    when(client).submit_circuits(ANY, **kwargs).thenReturn(job_id)
    when(client).wait_for_results(job_id).thenReturn(run_result)

    sampler._client = client
    results = sampler.run_sweep(circuit_physical, None)
    assert isinstance(results[0], IQMResult)
    assert isinstance(results[0].metadata, ResultMetadata)
    np.testing.assert_array_equal(results[0].measurements['some stuff'], np.array([[0], [1]]))


@pytest.mark.usefixtures('unstub')
def test_run_sweep_executes_circuit_with_duration_check_disabled(
    base_url, circuit_physical, iqm_metadata, submit_circuits_default_kwargs, job_id
):
    client = mock(IQMClient)
    sampler = IQMSampler(base_url, Adonis(), max_circuit_duration_over_t2=0.0)
    run_result = RunResult(status=Status.READY, measurements=[{'some stuff': [[0], [1]]}], metadata=iqm_metadata)
    kwargs = submit_circuits_default_kwargs | {'max_circuit_duration_over_t2': 0.0}
    when(client).submit_circuits(ANY, **kwargs).thenReturn(job_id)
    when(client).wait_for_results(job_id).thenReturn(run_result)

    sampler._client = client
    results = sampler.run_sweep(circuit_physical, None)
    assert isinstance(results[0], IQMResult)
    assert isinstance(results[0].metadata, ResultMetadata)
    np.testing.assert_array_equal(results[0].measurements['some stuff'], np.array([[0], [1]]))


@pytest.mark.usefixtures('unstub')
def test_run_sweep_allows_to_override_polling_timeout(
    base_url, circuit_physical, submit_circuits_default_kwargs, iqm_metadata, job_id
):
    client = mock(IQMClient)
    timeout = 123
    sampler = IQMSampler(base_url, Adonis(), run_sweep_timeout=timeout)
    run_result = RunResult(status=Status.READY, measurements=[{'some stuff': [[0], [1]]}], metadata=iqm_metadata)
    when(client).submit_circuits(ANY, **submit_circuits_default_kwargs).thenReturn(job_id)
    when(client).wait_for_results(job_id, timeout).thenReturn(run_result)

    sampler._client = client
    results = sampler.run_sweep(circuit_physical, None)
    assert isinstance(results[0], IQMResult)
    assert isinstance(results[0].metadata, ResultMetadata)
    np.testing.assert_array_equal(results[0].measurements['some stuff'], np.array([[0], [1]]))


@pytest.mark.usefixtures('unstub')
def test_run_sweep_has_heralding_mode_none_by_default(
    base_url, circuit_physical, iqm_metadata, submit_circuits_default_kwargs, job_id
):
    client = mock(IQMClient)
    sampler = IQMSampler(base_url, Adonis())
    run_result = RunResult(status=Status.READY, measurements=[{'some stuff': [[0], [1]]}], metadata=iqm_metadata)
    kwargs = submit_circuits_default_kwargs | {'heralding_mode': HeraldingMode.NONE}
    when(client).submit_circuits(ANY, **kwargs).thenReturn(job_id)
    when(client).wait_for_results(job_id).thenReturn(run_result)

    sampler._client = client
    results = sampler.run_sweep(circuit_physical, None)
    assert isinstance(results[0], IQMResult)
    assert isinstance(results[0].metadata, ResultMetadata)
    np.testing.assert_array_equal(results[0].measurements['some stuff'], np.array([[0], [1]]))


@pytest.mark.usefixtures('unstub')
def test_run_sweep_executes_circuit_with_heralding_mode_zeros(
    base_url, circuit_physical, iqm_metadata, submit_circuits_default_kwargs, job_id
):
    client = mock(IQMClient)
    sampler = IQMSampler(base_url, Adonis(), heralding_mode=HeraldingMode.ZEROS)
    run_result = RunResult(status=Status.READY, measurements=[{'some stuff': [[0], [1]]}], metadata=iqm_metadata)
    kwargs = submit_circuits_default_kwargs | {'heralding_mode': HeraldingMode.ZEROS}
    when(client).submit_circuits(ANY, **kwargs).thenReturn(job_id)
    when(client).wait_for_results(job_id).thenReturn(run_result)

    sampler._client = client
    results = sampler.run_sweep(circuit_physical, None)
    assert isinstance(results[0], IQMResult)
    assert isinstance(results[0].metadata, ResultMetadata)
    np.testing.assert_array_equal(results[0].measurements['some stuff'], np.array([[0], [1]]))


@pytest.mark.usefixtures('unstub')
def test_run_sweep_with_parameter_sweep(adonis_sampler, iqm_metadata, submit_circuits_default_kwargs, job_id):
    client = mock(IQMClient)
    run_result = RunResult(
        status=Status.READY, measurements=[{'some stuff': [[0]]}, {'some stuff': [[1]]}], metadata=iqm_metadata
    )
    when(client).submit_circuits(ANY, **submit_circuits_default_kwargs).thenReturn(job_id)
    when(client).wait_for_results(job_id).thenReturn(run_result)
    qubit_1 = cirq.NamedQubit('QB1')
    qubit_2 = cirq.NamedQubit('QB2')
    circuit_sweep = cirq.Circuit(cirq.X(qubit_1) ** sympy.Symbol('t'), cirq.measure(qubit_1, qubit_2, key='result'))

    sweep_length = 2
    param_sweep = cirq.Linspace('t', start=0, stop=1, length=sweep_length)

    adonis_sampler._client = client

    results = adonis_sampler.run_sweep(circuit_sweep, param_sweep)
    assert len(results) == sweep_length
    assert all(isinstance(result, IQMResult) for result in results)
    assert all(isinstance(result.metadata, ResultMetadata) for result in results)
    np.testing.assert_array_equal(results[0].measurements['some stuff'], np.array([[0]]))
    np.testing.assert_array_equal(results[1].measurements['some stuff'], np.array([[1]]))
    for idx, param in enumerate(param_sweep):
        assert results[idx].params == param


@pytest.mark.usefixtures('unstub')
def test_run_sweep_abort_job_successful(
    adonis_sampler, circuit_physical, submit_circuits_default_kwargs, job_id, recwarn
):
    client = mock(IQMClient)
    when(client).submit_circuits(ANY, **submit_circuits_default_kwargs).thenReturn(job_id)
    when(client).wait_for_results(job_id).thenRaise(KeyboardInterrupt)
    when(client).abort_job(job_id)
    when(sys).exit().thenRaise(NotImplementedError)  # just for testing without actually exiting python

    adonis_sampler._client = client
    with pytest.raises(NotImplementedError):
        adonis_sampler.run_sweep(circuit_physical, None)

    assert len(recwarn) == 0
    verify(client, times=1).abort_job(job_id)
    verify(sys, times=1).exit()


@pytest.mark.usefixtures('unstub')
def test_run_sweep_abort_job_failed(adonis_sampler, circuit_physical, submit_circuits_default_kwargs, job_id):
    client = mock(IQMClient)
    when(client).submit_circuits(ANY, **submit_circuits_default_kwargs).thenReturn(job_id)
    when(client).wait_for_results(job_id).thenRaise(KeyboardInterrupt)
    when(client).abort_job(job_id).thenRaise(JobAbortionError)
    when(sys).exit().thenRaise(NotImplementedError)  # just for testing without actually exiting python

    adonis_sampler._client = client
    with pytest.warns(UserWarning, match='Failed to abort job'):
        with pytest.raises(NotImplementedError):
            adonis_sampler.run_sweep(circuit_physical, None)

    verify(client, times=1).abort_job(job_id)
    verify(sys, times=1).exit()


@pytest.mark.usefixtures('unstub')
def test_run_iqm_batch_raises_with_non_physical_names(adonis_sampler, circuit_non_physical):
    with pytest.raises(ValueError, match='Qubit not on device'):
        adonis_sampler.run_iqm_batch([circuit_non_physical])


@pytest.mark.usefixtures('unstub')
def test_run(adonis_sampler, iqm_metadata, submit_circuits_default_kwargs, job_id):
    client = mock(IQMClient)
    repetitions = 123
    run_result = RunResult(
        status=Status.READY, measurements=[{'some stuff': [[0]]}, {'some stuff': [[1]]}], metadata=iqm_metadata
    )
    kwargs = submit_circuits_default_kwargs | {'shots': repetitions}
    when(client).submit_circuits(ANY, **kwargs).thenReturn(job_id)
    when(client).wait_for_results(job_id).thenReturn(run_result)

    qubit_1 = cirq.NamedQubit('QB1')
    qubit_2 = cirq.NamedQubit('QB2')
    circuit1 = cirq.Circuit(cirq.X(qubit_1), cirq.measure(qubit_1, qubit_2, key='result'))

    adonis_sampler._client = client
    result = adonis_sampler.run(circuit1, repetitions=repetitions)

    assert isinstance(result, IQMResult)
    assert isinstance(result.metadata, ResultMetadata)
    np.testing.assert_array_equal(result.measurements['some stuff'], np.array([[0]]))


@pytest.mark.usefixtures('unstub')
def test_run_ndonis(device_with_resonator, base_url, iqm_metadata, submit_circuits_default_kwargs, job_id):
    sampler = IQMSampler(base_url, device=device_with_resonator)
    client = mock(IQMClient)
    repetitions = 123
    run_result = RunResult(
        status=Status.READY, measurements=[{'some stuff': [[0]]}, {'some stuff': [[1]]}], metadata=iqm_metadata
    )
    kwargs = submit_circuits_default_kwargs | {'shots': repetitions}
    when(client).submit_circuits(ANY, **kwargs).thenReturn(job_id)
    when(client).wait_for_results(job_id).thenReturn(run_result)

    qubit_1, qubit_2 = device_with_resonator.qubits[:2]
    resonator = device_with_resonator.resonators[0]
    circuit = cirq.Circuit()
    circuit.append(device_with_resonator.decompose_operation(cirq.H(qubit_1)))
    circuit.append(IQMMoveGate().on(qubit_1, resonator))
    circuit.append(device_with_resonator.decompose_operation(cirq.H(qubit_2)))
    circuit.append(cirq.CZ(resonator, qubit_2))
    circuit.append(IQMMoveGate().on(qubit_1, resonator))
    circuit.append(device_with_resonator.decompose_operation(cirq.H(qubit_2)))
    circuit.append(cirq.MeasurementGate(2, key='result').on(qubit_1, qubit_2))

    sampler._client = client
    result = sampler.run(circuit, repetitions=repetitions)

    assert isinstance(result, IQMResult)
    assert isinstance(result.metadata, ResultMetadata)
    np.testing.assert_array_equal(result.measurements['some stuff'], np.array([[0]]))


@pytest.mark.usefixtures('unstub')
def test_run_iqm_batch(adonis_sampler, iqm_metadata, submit_circuits_default_kwargs, job_id):
    client = mock(IQMClient)
    repetitions = 123
    run_result = RunResult(
        status=Status.READY, measurements=[{'some stuff': [[0]]}, {'some stuff': [[1]]}], metadata=iqm_metadata
    )
    kwargs = submit_circuits_default_kwargs | {'shots': repetitions}
    when(client).submit_circuits(ANY, **kwargs).thenReturn(job_id)
    when(client).wait_for_results(job_id).thenReturn(run_result)

    qubit_1 = cirq.NamedQubit('QB1')
    qubit_2 = cirq.NamedQubit('QB2')
    circuit1 = cirq.Circuit(cirq.X(qubit_1), cirq.measure(qubit_1, qubit_2, key='result'))
    circuit2 = cirq.Circuit(cirq.X(qubit_2), cirq.measure(qubit_1, qubit_2, key='result'))
    circuits = [circuit1, circuit2]

    adonis_sampler._client = client
    results = adonis_sampler.run_iqm_batch(circuits, repetitions=repetitions)

    assert len(results) == len(circuits)
    assert all(isinstance(result, IQMResult) for result in results)
    assert all(isinstance(result.metadata, ResultMetadata) for result in results)
    np.testing.assert_array_equal(results[0].measurements['some stuff'], np.array([[0]]))
    np.testing.assert_array_equal(results[1].measurements['some stuff'], np.array([[1]]))


@pytest.mark.usefixtures('unstub')
def test_run_iqm_batch_allows_to_override_polling_timeout(
    base_url, iqm_metadata, submit_circuits_default_kwargs, job_id
):
    client = mock(IQMClient)
    run_result = RunResult(
        status=Status.READY, measurements=[{'some stuff': [[0]]}, {'some stuff': [[1]]}], metadata=iqm_metadata
    )
    timeout = 123
    sampler = IQMSampler(base_url, Adonis(), run_sweep_timeout=timeout)
    when(client).submit_circuits(ANY, **submit_circuits_default_kwargs).thenReturn(job_id)
    when(client).wait_for_results(job_id, timeout).thenReturn(run_result)

    qubit_1 = cirq.NamedQubit('QB1')
    qubit_2 = cirq.NamedQubit('QB2')
    circuit1 = cirq.Circuit(cirq.X(qubit_1), cirq.measure(qubit_1, qubit_2, key='result'))
    circuit2 = cirq.Circuit(cirq.X(qubit_2), cirq.measure(qubit_1, qubit_2, key='result'))
    circuits = [circuit1, circuit2]

    sampler._client = client
    results = sampler.run_iqm_batch(circuits)

    assert len(results) == len(circuits)
    assert all(isinstance(result, IQMResult) for result in results)
    np.testing.assert_array_equal(results[0].measurements['some stuff'], np.array([[0]]))
    np.testing.assert_array_equal(results[1].measurements['some stuff'], np.array([[1]]))


@pytest.mark.usefixtures('unstub')
def test_credentials_are_passed_to_client():
    user_auth_args = {
        'auth_server_url': 'https://fake.auth.server.com',
        'username': 'fake-username',
        'password': 'fake-password',
    }
    when(module_under_test.iqm_sampler).IQMClient('http://url', client_signature=ANY, **user_auth_args).thenReturn(
        mock(IQMClient)
    )
    IQMSampler('http://url', Adonis(), **user_auth_args)
    verify(module_under_test.iqm_sampler, times=1).IQMClient('http://url', client_signature=ANY, **user_auth_args)


@pytest.mark.usefixtures('unstub')
def test_client_signature_is_passed_to_client():
    """Test that IQMSampler set client signature"""
    sampler = IQMSampler('http://some-url.iqm.fi', Adonis())
    assert f'cirq-iqm {version("cirq-iqm")}' in sampler._client._signature


@pytest.mark.usefixtures('unstub')
def test_close_client():
    user_auth_args = {
        'auth_server_url': 'https://fake.auth.server.com',
        'username': 'fake-username',
        'password': 'fake-password',
    }
    sampler = IQMSampler('http://url', Adonis(), **user_auth_args)
    mock_client = mock(IQMClient)
    sampler._client = mock_client
    when(mock_client).close_auth_session().thenReturn(True)
    sampler.close_client()
    verify(mock_client, times=1).close_auth_session()<|MERGE_RESOLUTION|>--- conflicted
+++ resolved
@@ -22,11 +22,8 @@
 import sympy  # type: ignore
 
 from iqm.cirq_iqm import Adonis
-<<<<<<< HEAD
+import iqm.cirq_iqm as module_under_test
 from iqm.cirq_iqm.iqm_gates import IQMMoveGate
-=======
-import iqm.cirq_iqm as module_under_test
->>>>>>> 24289999
 from iqm.cirq_iqm.iqm_sampler import IQMResult, IQMSampler, ResultMetadata
 from iqm.iqm_client import (
     Circuit,
