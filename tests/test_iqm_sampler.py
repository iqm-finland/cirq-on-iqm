# Copyright 2020–2022 Cirq on IQM developers
#
# Licensed under the Apache License, Version 2.0 (the "License");
# you may not use this file except in compliance with the License.
# You may obtain a copy of the License at
#
#     http://www.apache.org/licenses/LICENSE-2.0
#
# Unless required by applicable law or agreed to in writing, software
# distributed under the License is distributed on an "AS IS" BASIS,
# WITHOUT WARRANTIES OR CONDITIONS OF ANY KIND, either express or implied.
# See the License for the specific language governing permissions and
# limitations under the License.
from importlib.metadata import version
import uuid

import cirq
from iqm_client import Circuit, HeraldingMode, Instruction, IQMClient, Metadata, RunRequest, RunResult, Status
from mockito import ANY, mock, when
import pytest
import sympy  # type: ignore

from cirq_iqm import Adonis
from cirq_iqm.iqm_sampler import IQMSampler


@pytest.fixture()
def circuit_physical():
    """Circuit with physical qubit names"""
    qubit_1 = cirq.NamedQubit('QB1')
    qubit_2 = cirq.NamedQubit('QB2')
    return cirq.Circuit(cirq.measure(qubit_1, qubit_2, key='result'))


@pytest.fixture()
def circuit_non_physical():
    """Circuit with non-physical qubit names"""
    qubit_1 = cirq.NamedQubit('Alice')
    qubit_2 = cirq.NamedQubit('Bob')
    return cirq.Circuit(cirq.measure(qubit_1, qubit_2, key='result'))


@pytest.fixture()
def iqm_metadata():
    return Metadata(
        request=RunRequest(
            shots=4,
            circuits=[
                Circuit(
                    name='circuit_1',
                    instructions=(
                        Instruction(name='measurement', implementation=None, qubits=('QB1',), args={'key': 'm1'}),
                    ),
                )
            ],
        )
    )


@pytest.fixture()
def adonis_sampler(base_url):
    return IQMSampler(base_url, Adonis())


@pytest.fixture
def submit_circuits_default_kwargs() -> dict:
    return {
        'calibration_set_id': None,
        'shots': 1,
        'circuit_duration_check': True,
        'heralding_mode': HeraldingMode.NONE,
    }


@pytest.fixture
def job_id():
    return uuid.uuid4()


@pytest.mark.usefixtures('unstub')
def test_run_sweep_raises_with_non_physical_names(adonis_sampler, circuit_non_physical):
    with pytest.raises(ValueError, match='Qubit not on device'):
        adonis_sampler.run_sweep(circuit_non_physical, None)


@pytest.mark.usefixtures('unstub')
def test_run_sweep_executes_circuit_with_physical_names(
    adonis_sampler, circuit_physical, iqm_metadata, submit_circuits_default_kwargs, job_id
):
    client = mock(IQMClient)
    run_result = RunResult(status=Status.READY, measurements=[{'some stuff': [[0], [1]]}], metadata=iqm_metadata)
    when(client).submit_circuits(ANY, **submit_circuits_default_kwargs).thenReturn(job_id)
    when(client).wait_for_results(job_id).thenReturn(run_result)

    adonis_sampler._client = client
    results = adonis_sampler.run_sweep(circuit_physical, None)
    assert isinstance(results[0], cirq.Result)


@pytest.mark.usefixtures('unstub')
def test_run_sweep_executes_circuit_with_calibration_set_id(
    base_url, circuit_physical, iqm_metadata, submit_circuits_default_kwargs, job_id
):
    client = mock(IQMClient)
    calibration_set_id = uuid.uuid4()
    sampler = IQMSampler(base_url, Adonis(), calibration_set_id=calibration_set_id)
    run_result = RunResult(status=Status.READY, measurements=[{'some stuff': [[0], [1]]}], metadata=iqm_metadata)
    kwargs = submit_circuits_default_kwargs | {'calibration_set_id': calibration_set_id}
    when(client).submit_circuits(ANY, **kwargs).thenReturn(job_id)
    when(client).wait_for_results(job_id).thenReturn(run_result)

    sampler._client = client
    results = sampler.run_sweep(circuit_physical, None)
    assert isinstance(results[0], cirq.Result)


@pytest.mark.usefixtures('unstub')
def test_run_sweep_has_duration_check_enabled_by_default(
    base_url, circuit_physical, iqm_metadata, submit_circuits_default_kwargs, job_id
):
    client = mock(IQMClient)
    sampler = IQMSampler(base_url, Adonis())
    run_result = RunResult(status=Status.READY, measurements=[{'some stuff': [[0], [1]]}], metadata=iqm_metadata)
    kwargs = submit_circuits_default_kwargs | {'circuit_duration_check': True}
    when(client).submit_circuits(ANY, **kwargs).thenReturn(job_id)
    when(client).wait_for_results(job_id).thenReturn(run_result)

    sampler._client = client
    results = sampler.run_sweep(circuit_physical, None)
    assert isinstance(results[0], cirq.Result)


@pytest.mark.usefixtures('unstub')
def test_run_sweep_executes_circuit_with_duration_check_disabled(
    base_url, circuit_physical, iqm_metadata, submit_circuits_default_kwargs, job_id
):
    client = mock(IQMClient)
    sampler = IQMSampler(base_url, Adonis(), circuit_duration_check=False)
    run_result = RunResult(status=Status.READY, measurements=[{'some stuff': [[0], [1]]}], metadata=iqm_metadata)
    kwargs = submit_circuits_default_kwargs | {'circuit_duration_check': False}
    when(client).submit_circuits(ANY, **kwargs).thenReturn(job_id)
    when(client).wait_for_results(job_id).thenReturn(run_result)

    sampler._client = client
    results = sampler.run_sweep(circuit_physical, None)
    assert isinstance(results[0], cirq.Result)


@pytest.mark.usefixtures('unstub')
def test_run_sweep_has_heralding_mode_none_by_default(
    base_url, circuit_physical, iqm_metadata, submit_circuits_default_kwargs, job_id
):
    client = mock(IQMClient)
    sampler = IQMSampler(base_url, Adonis())
    run_result = RunResult(status=Status.READY, measurements=[{'some stuff': [[0], [1]]}], metadata=iqm_metadata)
    kwargs = submit_circuits_default_kwargs | {'heralding_mode': HeraldingMode.NONE}
    when(client).submit_circuits(ANY, **kwargs).thenReturn(job_id)
    when(client).wait_for_results(job_id).thenReturn(run_result)

    sampler._client = client
    results = sampler.run_sweep(circuit_physical, None)
    assert isinstance(results[0], cirq.Result)


@pytest.mark.usefixtures('unstub')
def test_run_sweep_executes_circuit_with_heralding_mode_zeros(
    base_url, circuit_physical, iqm_metadata, submit_circuits_default_kwargs, job_id
):
    client = mock(IQMClient)
    sampler = IQMSampler(base_url, Adonis(), heralding_mode=HeraldingMode.ZEROS)
    run_result = RunResult(status=Status.READY, measurements=[{'some stuff': [[0], [1]]}], metadata=iqm_metadata)
    kwargs = submit_circuits_default_kwargs | {'heralding_mode': HeraldingMode.ZEROS}
    when(client).submit_circuits(ANY, **kwargs).thenReturn(job_id)
    when(client).wait_for_results(job_id).thenReturn(run_result)

    sampler._client = client
    results = sampler.run_sweep(circuit_physical, None)
    assert isinstance(results[0], cirq.Result)


@pytest.mark.usefixtures('unstub')
<<<<<<< HEAD
def test_run_sweep_allows_to_override_polling_timeout(base_url, circuit, iqm_metadata):
    client = mock(IQMClient)
    run_id = uuid.uuid4()
    timeout = 123
    sampler = IQMSampler(base_url, Adonis(), run_sweep_timeout=timeout)
    run_result = RunResult(status=Status.READY, measurements=[{'some stuff': [[0], [1]]}], metadata=iqm_metadata)
    when(client).submit_circuits(ANY, calibration_set_id=ANY, shots=ANY, circuit_duration_check=ANY).thenReturn(run_id)
    when(client).wait_for_results(run_id, timeout).thenReturn(run_result)

    sampler._client = client
    results = sampler.run_sweep(circuit, None, repetitions=2)
    assert isinstance(results[0], cirq.Result)


@pytest.mark.usefixtures('unstub')
def test_run_sweep_with_parameter_sweep(adonis_sampler, iqm_metadata):
=======
def test_run_sweep_with_parameter_sweep(adonis_sampler, iqm_metadata, submit_circuits_default_kwargs, job_id):
>>>>>>> de4d8f86
    client = mock(IQMClient)
    run_result = RunResult(
        status=Status.READY, measurements=[{'some stuff': [[0]]}, {'some stuff': [[1]]}], metadata=iqm_metadata
    )
    when(client).submit_circuits(ANY, **submit_circuits_default_kwargs).thenReturn(job_id)
    when(client).wait_for_results(job_id).thenReturn(run_result)
    qubit_1 = cirq.NamedQubit('QB1')
    qubit_2 = cirq.NamedQubit('QB2')
    circuit_sweep = cirq.Circuit(cirq.X(qubit_1) ** sympy.Symbol('t'), cirq.measure(qubit_1, qubit_2, key='result'))

    sweep_length = 2
    param_sweep = cirq.Linspace('t', start=0, stop=1, length=sweep_length)

    adonis_sampler._client = client

    results = adonis_sampler.run_sweep(circuit_sweep, param_sweep)
    assert len(results) == sweep_length
    assert all(isinstance(result, cirq.Result) for result in results)


@pytest.mark.usefixtures('unstub')
def test_run_iqm_batch_raises_with_non_physical_names(adonis_sampler, circuit_non_physical):
    with pytest.raises(ValueError, match='Qubit not on device'):
        adonis_sampler.run_iqm_batch([circuit_non_physical])


@pytest.mark.usefixtures('unstub')
def test_run_iqm_batch(adonis_sampler, iqm_metadata, submit_circuits_default_kwargs, job_id):
    client = mock(IQMClient)
    repetitions = 123
    run_result = RunResult(
        status=Status.READY, measurements=[{'some stuff': [[0]]}, {'some stuff': [[1]]}], metadata=iqm_metadata
    )
    kwargs = submit_circuits_default_kwargs | {'shots': repetitions}
    when(client).submit_circuits(ANY, **kwargs).thenReturn(job_id)
    when(client).wait_for_results(job_id).thenReturn(run_result)

    qubit_1 = cirq.NamedQubit('QB1')
    qubit_2 = cirq.NamedQubit('QB2')
    circuit1 = cirq.Circuit(cirq.X(qubit_1), cirq.measure(qubit_1, qubit_2, key='result'))
    circuit2 = cirq.Circuit(cirq.X(qubit_2), cirq.measure(qubit_1, qubit_2, key='result'))
    circuits = [circuit1, circuit2]

    adonis_sampler._client = client
    results = adonis_sampler.run_iqm_batch(circuits, repetitions=repetitions)

    assert len(results) == len(circuits)
    assert all(isinstance(result, cirq.Result) for result in results)


@pytest.mark.usefixtures('unstub')
def test_run_iqm_batch_allows_to_override_polling_timeout(base_url, iqm_metadata):
    client = mock(IQMClient)
    run_id = uuid.uuid4()
    run_result = RunResult(
        status=Status.READY, measurements=[{'some stuff': [[0]]}, {'some stuff': [[1]]}], metadata=iqm_metadata
    )
    timeout = 123
    sampler = IQMSampler(base_url, Adonis(), run_sweep_timeout=timeout)
    when(client).submit_circuits(
        ANY,
        calibration_set_id=ANY,
        shots=ANY,
        circuit_duration_check=ANY,
    ).thenReturn(run_id)
    when(client).wait_for_results(run_id, timeout).thenReturn(run_result)

    qubit_1 = cirq.NamedQubit('QB1')
    qubit_2 = cirq.NamedQubit('QB2')
    circuit1 = cirq.Circuit(cirq.X(qubit_1), cirq.measure(qubit_1, qubit_2, key='result'))
    circuit2 = cirq.Circuit(cirq.X(qubit_2), cirq.measure(qubit_1, qubit_2, key='result'))
    circuits = [circuit1, circuit2]

    sampler._client = client
    results = sampler.run_iqm_batch(circuits, repetitions=123)

    assert len(results) == len(circuits)
    assert all(isinstance(result, cirq.Result) for result in results)


def test_credentials_are_passed_to_client():
    user_auth_args = {
        'auth_server_url': 'https://fake.auth.server.com',
        'username': 'fake-username',
        'password': 'fake-password',
    }
    with when(IQMClient)._update_tokens():
        sampler = IQMSampler('http://url', Adonis(), **user_auth_args)
    assert sampler._client._credentials.auth_server_url == user_auth_args['auth_server_url']
    assert sampler._client._credentials.username == user_auth_args['username']
    assert sampler._client._credentials.password == user_auth_args['password']


@pytest.mark.usefixtures('unstub')
def test_client_signature_is_passed_to_client():
    """Test that IQMSampler set client signature"""
    sampler = IQMSampler('http://some-url.iqm.fi', Adonis())
    assert f'cirq-iqm {version("cirq-iqm")}' in sampler._client._signature


def test_close_client():
    user_auth_args = {
        'auth_server_url': 'https://fake.auth.server.com',
        'username': 'fake-username',
        'password': 'fake-password',
    }
    with when(IQMClient)._update_tokens():
        sampler = IQMSampler('http://url', Adonis(), **user_auth_args)
    try:
        sampler.close_client()
    except Exception as exc:  # pylint: disable=broad-except
        assert False, f'sampler created with credentials raised an exception {exc} on .close_client()'<|MERGE_RESOLUTION|>--- conflicted
+++ resolved
@@ -147,39 +147,6 @@
 
 
 @pytest.mark.usefixtures('unstub')
-def test_run_sweep_has_heralding_mode_none_by_default(
-    base_url, circuit_physical, iqm_metadata, submit_circuits_default_kwargs, job_id
-):
-    client = mock(IQMClient)
-    sampler = IQMSampler(base_url, Adonis())
-    run_result = RunResult(status=Status.READY, measurements=[{'some stuff': [[0], [1]]}], metadata=iqm_metadata)
-    kwargs = submit_circuits_default_kwargs | {'heralding_mode': HeraldingMode.NONE}
-    when(client).submit_circuits(ANY, **kwargs).thenReturn(job_id)
-    when(client).wait_for_results(job_id).thenReturn(run_result)
-
-    sampler._client = client
-    results = sampler.run_sweep(circuit_physical, None)
-    assert isinstance(results[0], cirq.Result)
-
-
-@pytest.mark.usefixtures('unstub')
-def test_run_sweep_executes_circuit_with_heralding_mode_zeros(
-    base_url, circuit_physical, iqm_metadata, submit_circuits_default_kwargs, job_id
-):
-    client = mock(IQMClient)
-    sampler = IQMSampler(base_url, Adonis(), heralding_mode=HeraldingMode.ZEROS)
-    run_result = RunResult(status=Status.READY, measurements=[{'some stuff': [[0], [1]]}], metadata=iqm_metadata)
-    kwargs = submit_circuits_default_kwargs | {'heralding_mode': HeraldingMode.ZEROS}
-    when(client).submit_circuits(ANY, **kwargs).thenReturn(job_id)
-    when(client).wait_for_results(job_id).thenReturn(run_result)
-
-    sampler._client = client
-    results = sampler.run_sweep(circuit_physical, None)
-    assert isinstance(results[0], cirq.Result)
-
-
-@pytest.mark.usefixtures('unstub')
-<<<<<<< HEAD
 def test_run_sweep_allows_to_override_polling_timeout(base_url, circuit, iqm_metadata):
     client = mock(IQMClient)
     run_id = uuid.uuid4()
@@ -193,12 +160,39 @@
     results = sampler.run_sweep(circuit, None, repetitions=2)
     assert isinstance(results[0], cirq.Result)
 
-
-@pytest.mark.usefixtures('unstub')
-def test_run_sweep_with_parameter_sweep(adonis_sampler, iqm_metadata):
-=======
+def test_run_sweep_has_heralding_mode_none_by_default(
+    base_url, circuit_physical, iqm_metadata, submit_circuits_default_kwargs, job_id
+):
+    client = mock(IQMClient)
+    sampler = IQMSampler(base_url, Adonis())
+    run_result = RunResult(status=Status.READY, measurements=[{'some stuff': [[0], [1]]}], metadata=iqm_metadata)
+    kwargs = submit_circuits_default_kwargs | {'heralding_mode': HeraldingMode.NONE}
+    when(client).submit_circuits(ANY, **kwargs).thenReturn(job_id)
+    when(client).wait_for_results(job_id).thenReturn(run_result)
+
+    sampler._client = client
+    results = sampler.run_sweep(circuit_physical, None)
+    assert isinstance(results[0], cirq.Result)
+
+
+@pytest.mark.usefixtures('unstub')
+def test_run_sweep_executes_circuit_with_heralding_mode_zeros(
+    base_url, circuit_physical, iqm_metadata, submit_circuits_default_kwargs, job_id
+):
+    client = mock(IQMClient)
+    sampler = IQMSampler(base_url, Adonis(), heralding_mode=HeraldingMode.ZEROS)
+    run_result = RunResult(status=Status.READY, measurements=[{'some stuff': [[0], [1]]}], metadata=iqm_metadata)
+    kwargs = submit_circuits_default_kwargs | {'heralding_mode': HeraldingMode.ZEROS}
+    when(client).submit_circuits(ANY, **kwargs).thenReturn(job_id)
+    when(client).wait_for_results(job_id).thenReturn(run_result)
+
+    sampler._client = client
+    results = sampler.run_sweep(circuit_physical, None)
+    assert isinstance(results[0], cirq.Result)
+
+
+@pytest.mark.usefixtures('unstub')
 def test_run_sweep_with_parameter_sweep(adonis_sampler, iqm_metadata, submit_circuits_default_kwargs, job_id):
->>>>>>> de4d8f86
     client = mock(IQMClient)
     run_result = RunResult(
         status=Status.READY, measurements=[{'some stuff': [[0]]}, {'some stuff': [[1]]}], metadata=iqm_metadata
