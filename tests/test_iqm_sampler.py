# Copyright 2020–2022 Cirq on IQM developers
#
# Licensed under the Apache License, Version 2.0 (the "License");
# you may not use this file except in compliance with the License.
# You may obtain a copy of the License at
#
#     http://www.apache.org/licenses/LICENSE-2.0
#
# Unless required by applicable law or agreed to in writing, software
# distributed under the License is distributed on an "AS IS" BASIS,
# WITHOUT WARRANTIES OR CONDITIONS OF ANY KIND, either express or implied.
# See the License for the specific language governing permissions and
# limitations under the License.
from importlib.metadata import version
import sys
import uuid

import cirq
from mockito import ANY, expect, mock, unstub, verify, verifyNoUnwantedInteractions, when
import numpy as np
import pytest
import sympy  # type: ignore

from iqm.cirq_iqm import Adonis
import iqm.cirq_iqm as module_under_test
from iqm.cirq_iqm.iqm_gates import IQMMoveGate
from iqm.cirq_iqm.iqm_sampler import IQMResult, IQMSampler, ResultMetadata, serialize_circuit
from iqm.iqm_client import (
    Circuit,
    CircuitCompilationOptions,
<<<<<<< HEAD
    CircuitExecutionError,
=======
>>>>>>> 8c447f80
    HeraldingMode,
    Instruction,
    IQMClient,
    JobAbortionError,
    Metadata,
    RunRequest,
    RunResult,
    Status,
)


@pytest.fixture()
def circuit_physical():
    """Circuit with physical qubit names"""
    qubit_1 = cirq.NamedQubit('QB1')
    qubit_2 = cirq.NamedQubit('QB2')
    return cirq.Circuit(cirq.measure(qubit_1, qubit_2, key='result'))


@pytest.fixture()
def circuit_non_physical():
    """Circuit with non-physical qubit names"""
    qubit_1 = cirq.NamedQubit('Alice')
    qubit_2 = cirq.NamedQubit('Bob')
    return cirq.Circuit(cirq.measure(qubit_1, qubit_2, key='result'))


@pytest.fixture()
def iqm_metadata():
    return Metadata(
        request=RunRequest(
            shots=4,
            circuits=[
                Circuit(
                    name='circuit_1',
                    instructions=(
                        Instruction(name='measurement', implementation=None, qubits=('QB1',), args={'key': 'm1'}),
                    ),
                )
            ],
        )
    )


@pytest.fixture()
def adonis_sampler(base_url):
    return IQMSampler(base_url, Adonis())


@pytest.fixture
def create_run_request_default_kwargs() -> dict:
    return {
        'calibration_set_id': None,
        'shots': 1,
        'options': CircuitCompilationOptions(),
    }


@pytest.fixture
def job_id():
    return uuid.uuid4()


@pytest.fixture
def run_request():
    run_request = mock(RunRequest)
    return run_request


@pytest.mark.usefixtures('unstub')
def test_run_sweep_raises_with_non_physical_names(adonis_sampler, circuit_non_physical):
    when(adonis_sampler._client).get_quantum_architecture().thenReturn(
        adonis_sampler._device.metadata.to_architecture()
    )
    with pytest.raises(CircuitExecutionError, match='Qubit Alice is not allowed as locus for measure'):
        adonis_sampler.run_sweep(circuit_non_physical, None)


@pytest.mark.usefixtures('unstub')
def test_run_sweep_executes_circuit_with_physical_names(
    adonis_sampler, circuit_physical, iqm_metadata, create_run_request_default_kwargs, job_id, run_request
):
    # pylint: disable=too-many-arguments
    client = mock(IQMClient)
    run_result = RunResult(status=Status.READY, measurements=[{'some stuff': [[0], [1]]}], metadata=iqm_metadata)
    when(client).create_run_request(ANY, **create_run_request_default_kwargs).thenReturn(run_request)
    when(client).submit_run_request(run_request).thenReturn(job_id)
    when(client).wait_for_results(job_id).thenReturn(run_result)

    adonis_sampler._client = client
    results = adonis_sampler.run_sweep(circuit_physical, None)
    assert isinstance(results[0], IQMResult)
    assert isinstance(results[0].metadata, ResultMetadata)
    np.testing.assert_array_equal(results[0].measurements['some stuff'], np.array([[0], [1]]))


@pytest.mark.usefixtures('unstub')
def test_run_sweep_executes_circuit_with_calibration_set_id(
    base_url, circuit_physical, iqm_metadata, create_run_request_default_kwargs, job_id, run_request
):
    # pylint: disable=too-many-arguments
    client = mock(IQMClient)
    calibration_set_id = uuid.uuid4()
    sampler = IQMSampler(base_url, Adonis(), calibration_set_id=calibration_set_id)
    run_result = RunResult(status=Status.READY, measurements=[{'some stuff': [[0], [1]]}], metadata=iqm_metadata)
    kwargs = create_run_request_default_kwargs | {'calibration_set_id': calibration_set_id}
    when(client).create_run_request(ANY, **kwargs).thenReturn(run_request)
    when(client).submit_run_request(run_request).thenReturn(job_id)
    when(client).wait_for_results(job_id).thenReturn(run_result)

    sampler._client = client
    results = sampler.run_sweep(circuit_physical, None)
    assert isinstance(results[0], IQMResult)
    assert isinstance(results[0].metadata, ResultMetadata)
    np.testing.assert_array_equal(results[0].measurements['some stuff'], np.array([[0], [1]]))


@pytest.mark.usefixtures('unstub')
def test_run_sweep_has_duration_check_enabled_by_default(
    base_url, circuit_physical, iqm_metadata, create_run_request_default_kwargs, job_id, run_request
):
    # pylint: disable=too-many-arguments
    client = mock(IQMClient)
    sampler = IQMSampler(base_url, Adonis())
    run_result = RunResult(status=Status.READY, measurements=[{'some stuff': [[0], [1]]}], metadata=iqm_metadata)
    assert sampler._compiler_options.max_circuit_duration_over_t2 is None
    kwargs = create_run_request_default_kwargs | {
        'options': CircuitCompilationOptions(max_circuit_duration_over_t2=None)
    }
    when(client).create_run_request(ANY, **kwargs).thenReturn(run_request)
    when(client).submit_run_request(run_request).thenReturn(job_id)
    when(client).wait_for_results(job_id).thenReturn(run_result)

    sampler._client = client
    results = sampler.run_sweep(circuit_physical, None)
    assert isinstance(results[0], IQMResult)
    assert isinstance(results[0].metadata, ResultMetadata)
    np.testing.assert_array_equal(results[0].measurements['some stuff'], np.array([[0], [1]]))


@pytest.mark.usefixtures('unstub')
def test_run_sweep_executes_circuit_with_duration_check_disabled(
    base_url, circuit_physical, iqm_metadata, create_run_request_default_kwargs, job_id, run_request
):
    # pylint: disable=too-many-arguments
    client = mock(IQMClient)
    sampler = IQMSampler(
        base_url, Adonis(), compiler_options=CircuitCompilationOptions(max_circuit_duration_over_t2=0.0)
    )
    run_result = RunResult(status=Status.READY, measurements=[{'some stuff': [[0], [1]]}], metadata=iqm_metadata)
    assert sampler._compiler_options.max_circuit_duration_over_t2 == 0.0
    kwargs = create_run_request_default_kwargs | {
        'options': CircuitCompilationOptions(max_circuit_duration_over_t2=0.0)
    }
    when(client).create_run_request(ANY, **kwargs).thenReturn(run_request)
    when(client).submit_run_request(run_request).thenReturn(job_id)
    when(client).wait_for_results(job_id).thenReturn(run_result)

    sampler._client = client
    results = sampler.run_sweep(circuit_physical, None)
    assert isinstance(results[0], IQMResult)
    assert isinstance(results[0].metadata, ResultMetadata)
    np.testing.assert_array_equal(results[0].measurements['some stuff'], np.array([[0], [1]]))


@pytest.mark.usefixtures('unstub')
def test_run_sweep_allows_to_override_polling_timeout(
    base_url, circuit_physical, create_run_request_default_kwargs, iqm_metadata, job_id, run_request
):
    # pylint: disable=too-many-arguments
    client = mock(IQMClient)
    timeout = 123
    sampler = IQMSampler(base_url, Adonis(), run_sweep_timeout=timeout)
    run_result = RunResult(status=Status.READY, measurements=[{'some stuff': [[0], [1]]}], metadata=iqm_metadata)
    when(client).create_run_request(ANY, **create_run_request_default_kwargs).thenReturn(run_request)
    when(client).submit_run_request(run_request).thenReturn(job_id)
    when(client).wait_for_results(job_id, timeout).thenReturn(run_result)

    sampler._client = client
    results = sampler.run_sweep(circuit_physical, None)
    assert isinstance(results[0], IQMResult)
    assert isinstance(results[0].metadata, ResultMetadata)
    np.testing.assert_array_equal(results[0].measurements['some stuff'], np.array([[0], [1]]))


@pytest.mark.usefixtures('unstub')
def test_run_sweep_has_heralding_mode_none_by_default(
    base_url, circuit_physical, iqm_metadata, create_run_request_default_kwargs, job_id, run_request
):
    # pylint: disable=too-many-arguments
    client = mock(IQMClient)
    sampler = IQMSampler(base_url, Adonis())
    run_result = RunResult(status=Status.READY, measurements=[{'some stuff': [[0], [1]]}], metadata=iqm_metadata)
    kwargs = create_run_request_default_kwargs
    assert sampler._compiler_options.heralding_mode == HeraldingMode.NONE
    when(client).create_run_request(ANY, **kwargs).thenReturn(run_request)
    when(client).submit_run_request(run_request).thenReturn(job_id)
    when(client).wait_for_results(job_id).thenReturn(run_result)

    sampler._client = client
    results = sampler.run_sweep(circuit_physical, None)
    assert isinstance(results[0], IQMResult)
    assert isinstance(results[0].metadata, ResultMetadata)
    np.testing.assert_array_equal(results[0].measurements['some stuff'], np.array([[0], [1]]))


@pytest.mark.usefixtures('unstub')
def test_run_sweep_executes_circuit_with_heralding_mode_zeros(
    base_url, circuit_physical, iqm_metadata, create_run_request_default_kwargs, job_id, run_request
):
    # pylint: disable=too-many-arguments
    client = mock(IQMClient)
    sampler = IQMSampler(
        base_url, Adonis(), compiler_options=CircuitCompilationOptions(heralding_mode=HeraldingMode.ZEROS)
    )
    run_result = RunResult(status=Status.READY, measurements=[{'some stuff': [[0], [1]]}], metadata=iqm_metadata)
    kwargs = create_run_request_default_kwargs | {
        'options': CircuitCompilationOptions(heralding_mode=HeraldingMode.ZEROS)
    }
    assert sampler._compiler_options.heralding_mode == HeraldingMode.ZEROS
    when(client).create_run_request(ANY, **kwargs).thenReturn(run_request)
    when(client).submit_run_request(run_request).thenReturn(job_id)
    when(client).wait_for_results(job_id).thenReturn(run_result)

    sampler._client = client
    results = sampler.run_sweep(circuit_physical, None)
    assert isinstance(results[0], IQMResult)
    assert isinstance(results[0].metadata, ResultMetadata)
    np.testing.assert_array_equal(results[0].measurements['some stuff'], np.array([[0], [1]]))


@pytest.mark.usefixtures('unstub')
def test_run_sweep_with_parameter_sweep(
    adonis_sampler, iqm_metadata, create_run_request_default_kwargs, job_id, run_request
):
    client = mock(IQMClient)
    run_result = RunResult(
        status=Status.READY, measurements=[{'some stuff': [[0]]}, {'some stuff': [[1]]}], metadata=iqm_metadata
    )
    when(client).create_run_request(ANY, **create_run_request_default_kwargs).thenReturn(run_request)
    when(client).submit_run_request(run_request).thenReturn(job_id)
    when(client).wait_for_results(job_id).thenReturn(run_result)
    qubit_1 = cirq.NamedQubit('QB1')
    qubit_2 = cirq.NamedQubit('QB2')
    circuit_sweep = cirq.Circuit(cirq.X(qubit_1) ** sympy.Symbol('t'), cirq.measure(qubit_1, qubit_2, key='result'))

    sweep_length = 2
    param_sweep = cirq.Linspace('t', start=0, stop=1, length=sweep_length)

    adonis_sampler._client = client

    results = adonis_sampler.run_sweep(circuit_sweep, param_sweep)
    assert len(results) == sweep_length
    assert all(isinstance(result, IQMResult) for result in results)
    assert all(isinstance(result.metadata, ResultMetadata) for result in results)
    np.testing.assert_array_equal(results[0].measurements['some stuff'], np.array([[0]]))
    np.testing.assert_array_equal(results[1].measurements['some stuff'], np.array([[1]]))
    for idx, param in enumerate(param_sweep):
        assert results[idx].params == param


@pytest.mark.usefixtures('unstub')
def test_run_sweep_abort_job_successful(
    adonis_sampler, circuit_physical, create_run_request_default_kwargs, job_id, recwarn, run_request
):
    # pylint: disable=too-many-arguments
    client = mock(IQMClient)
    when(client).create_run_request(ANY, **create_run_request_default_kwargs).thenReturn(run_request)
    when(client).submit_run_request(run_request).thenReturn(job_id)
    when(client).wait_for_results(job_id).thenRaise(KeyboardInterrupt)
    when(client).abort_job(job_id)
    when(sys).exit().thenRaise(NotImplementedError)  # just for testing without actually exiting python

    adonis_sampler._client = client
    with pytest.raises(NotImplementedError):
        adonis_sampler.run_sweep(circuit_physical, None)

    assert len(recwarn) == 0
    verify(client, times=1).abort_job(job_id)
    verify(sys, times=1).exit()


@pytest.mark.usefixtures('unstub')
def test_run_sweep_abort_job_failed(
    adonis_sampler, circuit_physical, create_run_request_default_kwargs, job_id, run_request
):
    client = mock(IQMClient)
    when(client).create_run_request(ANY, **create_run_request_default_kwargs).thenReturn(run_request)
    when(client).submit_run_request(run_request).thenReturn(job_id)
    when(client).wait_for_results(job_id).thenRaise(KeyboardInterrupt)
    when(client).abort_job(job_id).thenRaise(JobAbortionError)
    when(sys).exit().thenRaise(NotImplementedError)  # just for testing without actually exiting python

    adonis_sampler._client = client
    with pytest.warns(UserWarning, match='Failed to abort job'):
        with pytest.raises(NotImplementedError):
            adonis_sampler.run_sweep(circuit_physical, None)

    verify(client, times=1).abort_job(job_id)
    verify(sys, times=1).exit()


@pytest.mark.usefixtures('unstub')
def test_run_iqm_batch_raises_with_non_physical_names(adonis_sampler, circuit_non_physical):
    when(adonis_sampler._client).get_quantum_architecture().thenReturn(
        adonis_sampler._device.metadata.to_architecture()
    )
    with pytest.raises(CircuitExecutionError, match='Qubit Alice is not allowed as locus for measure'):
        adonis_sampler.run_iqm_batch([circuit_non_physical])

    verifyNoUnwantedInteractions()
    unstub()


@pytest.mark.usefixtures('unstub')
def test_run(adonis_sampler, iqm_metadata, create_run_request_default_kwargs, job_id):
    client = mock(IQMClient)
    repetitions = 123
    run_result = RunResult(
        status=Status.READY, measurements=[{'some stuff': [[0]]}, {'some stuff': [[1]]}], metadata=iqm_metadata
    )
    kwargs = create_run_request_default_kwargs | {'shots': repetitions}
    when(client).create_run_request(ANY, **kwargs).thenReturn(run_request)
    when(client).submit_run_request(run_request).thenReturn(job_id)
    when(client).wait_for_results(job_id).thenReturn(run_result)

    qubit_1 = cirq.NamedQubit('QB1')
    qubit_2 = cirq.NamedQubit('QB2')
    circuit1 = cirq.Circuit(cirq.X(qubit_1), cirq.measure(qubit_1, qubit_2, key='result'))

    adonis_sampler._client = client
    result = adonis_sampler.run(circuit1, repetitions=repetitions)

    assert isinstance(result, IQMResult)
    assert isinstance(result.metadata, ResultMetadata)
    np.testing.assert_array_equal(result.measurements['some stuff'], np.array([[0]]))


@pytest.mark.usefixtures('unstub')
def test_run_ndonis(device_with_resonator, base_url, iqm_metadata, create_run_request_default_kwargs, job_id):
    sampler = IQMSampler(base_url, device=device_with_resonator)
    client = mock(IQMClient)
    repetitions = 123
    run_result = RunResult(
        status=Status.READY, measurements=[{'some stuff': [[0]]}, {'some stuff': [[1]]}], metadata=iqm_metadata
    )
    kwargs = create_run_request_default_kwargs | {'shots': repetitions}
    when(client).create_run_request(ANY, **kwargs).thenReturn(run_request)
    when(client).submit_run_request(run_request).thenReturn(job_id)
    when(client).wait_for_results(job_id).thenReturn(run_result)

    qubit_1, qubit_2 = device_with_resonator.qubits[:2]
    resonator = device_with_resonator.resonators[0]
    circuit = cirq.Circuit()
    circuit.append(device_with_resonator.decompose_operation(cirq.H(qubit_1)))
    circuit.append(IQMMoveGate().on(qubit_1, resonator))
    circuit.append(device_with_resonator.decompose_operation(cirq.H(qubit_2)))
    circuit.append(cirq.CZ(resonator, qubit_2))
    circuit.append(IQMMoveGate().on(qubit_1, resonator))
    circuit.append(device_with_resonator.decompose_operation(cirq.H(qubit_2)))
    circuit.append(cirq.MeasurementGate(2, key='result').on(qubit_1, qubit_2))

    sampler._client = client
    result = sampler.run(circuit, repetitions=repetitions)

    assert isinstance(result, IQMResult)
    assert isinstance(result.metadata, ResultMetadata)
    np.testing.assert_array_equal(result.measurements['some stuff'], np.array([[0]]))


@pytest.mark.usefixtures('unstub')
def test_run(adonis_sampler, iqm_metadata, create_run_request_default_kwargs, job_id):
    client = mock(IQMClient)
    repetitions = 123
    run_result = RunResult(
        status=Status.READY, measurements=[{'some stuff': [[0]]}, {'some stuff': [[1]]}], metadata=iqm_metadata
    )
    kwargs = create_run_request_default_kwargs | {'shots': repetitions}
    when(client).create_run_request(ANY, **kwargs).thenReturn(run_request)
    when(client).submit_run_request(run_request).thenReturn(job_id)
    when(client).wait_for_results(job_id).thenReturn(run_result)

    qubit_1 = cirq.NamedQubit('QB1')
    qubit_2 = cirq.NamedQubit('QB2')
    circuit1 = cirq.Circuit(cirq.X(qubit_1), cirq.measure(qubit_1, qubit_2, key='result'))

    adonis_sampler._client = client
    result = adonis_sampler.run(circuit1, repetitions=repetitions)

    assert isinstance(result, IQMResult)
    assert isinstance(result.metadata, ResultMetadata)
    np.testing.assert_array_equal(result.measurements['some stuff'], np.array([[0]]))


@pytest.mark.usefixtures('unstub')
def test_run_ndonis(device_with_resonator, base_url, iqm_metadata, create_run_request_default_kwargs, job_id):
    sampler = IQMSampler(base_url, device=device_with_resonator)
    client = mock(IQMClient)
    repetitions = 123
    run_result = RunResult(
        status=Status.READY, measurements=[{'some stuff': [[0]]}, {'some stuff': [[1]]}], metadata=iqm_metadata
    )
    kwargs = create_run_request_default_kwargs | {'shots': repetitions}
    when(client).create_run_request(ANY, **kwargs).thenReturn(run_request)
    when(client).submit_run_request(run_request).thenReturn(job_id)
    when(client).wait_for_results(job_id).thenReturn(run_result)

    qubit_1, qubit_2 = device_with_resonator.qubits[:2]
    resonator = device_with_resonator.resonators[0]
    circuit = cirq.Circuit()
    circuit.append(device_with_resonator.decompose_operation(cirq.H(qubit_1)))
    circuit.append(IQMMoveGate().on(qubit_1, resonator))
    circuit.append(device_with_resonator.decompose_operation(cirq.H(qubit_2)))
    circuit.append(cirq.CZ(resonator, qubit_2))
    circuit.append(IQMMoveGate().on(qubit_1, resonator))
    circuit.append(device_with_resonator.decompose_operation(cirq.H(qubit_2)))
    circuit.append(cirq.MeasurementGate(2, key='result').on(qubit_1, qubit_2))

    sampler._client = client
    result = sampler.run(circuit, repetitions=repetitions)

    assert isinstance(result, IQMResult)
    assert isinstance(result.metadata, ResultMetadata)
    np.testing.assert_array_equal(result.measurements['some stuff'], np.array([[0]]))


@pytest.mark.usefixtures('unstub')
def test_run_iqm_batch(adonis_sampler, iqm_metadata, create_run_request_default_kwargs, job_id, run_request):
    client = mock(IQMClient)
    repetitions = 123
    run_result = RunResult(
        status=Status.READY, measurements=[{'some stuff': [[0]]}, {'some stuff': [[1]]}], metadata=iqm_metadata
    )
    kwargs = create_run_request_default_kwargs | {'shots': repetitions}
    when(client).create_run_request(ANY, **kwargs).thenReturn(run_request)
    when(client).submit_run_request(run_request).thenReturn(job_id)
    when(client).wait_for_results(job_id).thenReturn(run_result)

    qubit_1 = cirq.NamedQubit('QB1')
    qubit_2 = cirq.NamedQubit('QB2')
    circuit1 = cirq.Circuit(cirq.X(qubit_1), cirq.measure(qubit_1, qubit_2, key='result'))
    circuit2 = cirq.Circuit(cirq.X(qubit_2), cirq.measure(qubit_1, qubit_2, key='result'))
    circuits = [circuit1, circuit2]

    adonis_sampler._client = client
    results = adonis_sampler.run_iqm_batch(circuits, repetitions=repetitions)

    assert len(results) == len(circuits)
    assert all(isinstance(result, IQMResult) for result in results)
    assert all(isinstance(result.metadata, ResultMetadata) for result in results)
    np.testing.assert_array_equal(results[0].measurements['some stuff'], np.array([[0]]))
    np.testing.assert_array_equal(results[1].measurements['some stuff'], np.array([[1]]))


@pytest.mark.usefixtures('unstub')
def test_run_iqm_batch_allows_to_override_polling_timeout(
    base_url, iqm_metadata, create_run_request_default_kwargs, job_id, run_request
):
    client = mock(IQMClient)
    run_result = RunResult(
        status=Status.READY, measurements=[{'some stuff': [[0]]}, {'some stuff': [[1]]}], metadata=iqm_metadata
    )
    timeout = 123
    sampler = IQMSampler(base_url, Adonis(), run_sweep_timeout=timeout)
    when(client).create_run_request(ANY, **create_run_request_default_kwargs).thenReturn(run_request)
    when(client).submit_run_request(run_request).thenReturn(job_id)
    when(client).wait_for_results(job_id, timeout).thenReturn(run_result)

    qubit_1 = cirq.NamedQubit('QB1')
    qubit_2 = cirq.NamedQubit('QB2')
    circuit1 = cirq.Circuit(cirq.X(qubit_1), cirq.measure(qubit_1, qubit_2, key='result'))
    circuit2 = cirq.Circuit(cirq.X(qubit_2), cirq.measure(qubit_1, qubit_2, key='result'))
    circuits = [circuit1, circuit2]

    sampler._client = client
    results = sampler.run_iqm_batch(circuits)

    assert len(results) == len(circuits)
    assert all(isinstance(result, IQMResult) for result in results)
    np.testing.assert_array_equal(results[0].measurements['some stuff'], np.array([[0]]))
    np.testing.assert_array_equal(results[1].measurements['some stuff'], np.array([[1]]))


@pytest.mark.usefixtures('unstub')
def test_credentials_are_passed_to_client():
    user_auth_args = {
        'auth_server_url': 'https://fake.auth.server.com',
        'username': 'fake-username',
        'password': 'fake-password',
    }
    when(module_under_test.iqm_sampler).IQMClient('http://url', client_signature=ANY, **user_auth_args).thenReturn(
        mock(IQMClient)
    )
    IQMSampler('http://url', Adonis(), **user_auth_args)
    verify(module_under_test.iqm_sampler, times=1).IQMClient('http://url', client_signature=ANY, **user_auth_args)


@pytest.mark.usefixtures('unstub')
def test_client_signature_is_passed_to_client():
    """Test that IQMSampler set client signature"""
    sampler = IQMSampler('http://some-url.iqm.fi', Adonis())
    assert f'cirq-iqm {version("cirq-iqm")}' in sampler._client._signature


@pytest.mark.usefixtures('unstub')
def test_close_client():
    user_auth_args = {
        'auth_server_url': 'https://fake.auth.server.com',
        'username': 'fake-username',
        'password': 'fake-password',
    }
    sampler = IQMSampler('http://url', Adonis(), **user_auth_args)
    mock_client = mock(IQMClient)
    sampler._client = mock_client
    when(mock_client).close_auth_session().thenReturn(True)
    sampler.close_client()
    verify(mock_client, times=1).close_auth_session()


@pytest.mark.usefixtures('unstub')
def test_create_run_request_for_run(
    adonis_sampler, iqm_metadata, job_id, create_run_request_default_kwargs, run_request
):
    client = mock(IQMClient)
    adonis_sampler._client = client
    repetitions = 123
    kwargs = create_run_request_default_kwargs | {'shots': repetitions}
    run_result = RunResult(status=Status.READY, measurements=[{'some stuff': [[0], [1]]}], metadata=iqm_metadata)

    qubit_1 = cirq.NamedQubit('QB1')
    qubit_2 = cirq.NamedQubit('QB2')
    circuit = cirq.Circuit(cirq.X(qubit_1), cirq.measure(qubit_1, qubit_2, key='result'))

    # verifies that sampler.create_run_request() and sampler.run() call client.create_run_request() with same arguments
    expect(client, times=2).create_run_request(
        [serialize_circuit(circuit)],
        **kwargs,
    ).thenReturn(run_request)
    when(client).submit_run_request(run_request).thenReturn(job_id)
    when(client).wait_for_results(job_id).thenReturn(run_result)

    assert adonis_sampler.create_run_request(circuit, repetitions=repetitions) == run_request
    adonis_sampler.run(circuit, repetitions=repetitions)

    verifyNoUnwantedInteractions()


@pytest.mark.usefixtures('unstub')
def test_create_run_request_for_run_iqm_batch(
    adonis_sampler, iqm_metadata, job_id, create_run_request_default_kwargs, run_request
):
    # pylint: disable=too-many-locals
    client = mock(IQMClient)
    adonis_sampler._client = client
    repetitions = 123
    kwargs = create_run_request_default_kwargs | {'shots': repetitions}
    run_result = RunResult(
        status=Status.READY, measurements=[{'some stuff': [[0]]}, {'some stuff': [[1]]}], metadata=iqm_metadata
    )

    qubit_1 = cirq.NamedQubit('QB1')
    qubit_2 = cirq.NamedQubit('QB2')
    circuit1 = cirq.Circuit(cirq.X(qubit_1), cirq.measure(qubit_1, qubit_2, key='result'))
    circuit2 = cirq.Circuit(cirq.X(qubit_2), cirq.measure(qubit_1, qubit_2, key='result'))
    circuits = [circuit1, circuit2]

    # verifies that sampler.create_run_request() and sampler.run_iqm_batch() call client.create_run_request() with
    # same arguments
    expect(client, times=2).create_run_request(
        [serialize_circuit(c) for c in circuits],
        **kwargs,
    ).thenReturn(run_request)
    when(client).submit_run_request(run_request).thenReturn(job_id)
    when(client).wait_for_results(job_id).thenReturn(run_result)

    assert adonis_sampler.create_run_request(circuits, repetitions=repetitions) == run_request
    adonis_sampler.run_iqm_batch(circuits, repetitions=repetitions)

    verifyNoUnwantedInteractions()<|MERGE_RESOLUTION|>--- conflicted
+++ resolved
@@ -24,14 +24,12 @@
 from iqm.cirq_iqm import Adonis
 import iqm.cirq_iqm as module_under_test
 from iqm.cirq_iqm.iqm_gates import IQMMoveGate
+from iqm.cirq_iqm.iqm_gates import IQMMoveGate
 from iqm.cirq_iqm.iqm_sampler import IQMResult, IQMSampler, ResultMetadata, serialize_circuit
 from iqm.iqm_client import (
     Circuit,
     CircuitCompilationOptions,
-<<<<<<< HEAD
     CircuitExecutionError,
-=======
->>>>>>> 8c447f80
     HeraldingMode,
     Instruction,
     IQMClient,
@@ -227,6 +225,8 @@
     run_result = RunResult(status=Status.READY, measurements=[{'some stuff': [[0], [1]]}], metadata=iqm_metadata)
     kwargs = create_run_request_default_kwargs
     assert sampler._compiler_options.heralding_mode == HeraldingMode.NONE
+    kwargs = create_run_request_default_kwargs
+    assert sampler._compiler_options.heralding_mode == HeraldingMode.NONE
     when(client).create_run_request(ANY, **kwargs).thenReturn(run_request)
     when(client).submit_run_request(run_request).thenReturn(job_id)
     when(client).wait_for_results(job_id).thenReturn(run_result)
@@ -247,7 +247,14 @@
     sampler = IQMSampler(
         base_url, Adonis(), compiler_options=CircuitCompilationOptions(heralding_mode=HeraldingMode.ZEROS)
     )
-    run_result = RunResult(status=Status.READY, measurements=[{'some stuff': [[0], [1]]}], metadata=iqm_metadata)
+    sampler = IQMSampler(
+        base_url, Adonis(), compiler_options=CircuitCompilationOptions(heralding_mode=HeraldingMode.ZEROS)
+    )
+    run_result = RunResult(status=Status.READY, measurements=[{'some stuff': [[0], [1]]}], metadata=iqm_metadata)
+    kwargs = create_run_request_default_kwargs | {
+        'options': CircuitCompilationOptions(heralding_mode=HeraldingMode.ZEROS)
+    }
+    assert sampler._compiler_options.heralding_mode == HeraldingMode.ZEROS
     kwargs = create_run_request_default_kwargs | {
         'options': CircuitCompilationOptions(heralding_mode=HeraldingMode.ZEROS)
     }
@@ -403,62 +410,6 @@
 
 
 @pytest.mark.usefixtures('unstub')
-def test_run(adonis_sampler, iqm_metadata, create_run_request_default_kwargs, job_id):
-    client = mock(IQMClient)
-    repetitions = 123
-    run_result = RunResult(
-        status=Status.READY, measurements=[{'some stuff': [[0]]}, {'some stuff': [[1]]}], metadata=iqm_metadata
-    )
-    kwargs = create_run_request_default_kwargs | {'shots': repetitions}
-    when(client).create_run_request(ANY, **kwargs).thenReturn(run_request)
-    when(client).submit_run_request(run_request).thenReturn(job_id)
-    when(client).wait_for_results(job_id).thenReturn(run_result)
-
-    qubit_1 = cirq.NamedQubit('QB1')
-    qubit_2 = cirq.NamedQubit('QB2')
-    circuit1 = cirq.Circuit(cirq.X(qubit_1), cirq.measure(qubit_1, qubit_2, key='result'))
-
-    adonis_sampler._client = client
-    result = adonis_sampler.run(circuit1, repetitions=repetitions)
-
-    assert isinstance(result, IQMResult)
-    assert isinstance(result.metadata, ResultMetadata)
-    np.testing.assert_array_equal(result.measurements['some stuff'], np.array([[0]]))
-
-
-@pytest.mark.usefixtures('unstub')
-def test_run_ndonis(device_with_resonator, base_url, iqm_metadata, create_run_request_default_kwargs, job_id):
-    sampler = IQMSampler(base_url, device=device_with_resonator)
-    client = mock(IQMClient)
-    repetitions = 123
-    run_result = RunResult(
-        status=Status.READY, measurements=[{'some stuff': [[0]]}, {'some stuff': [[1]]}], metadata=iqm_metadata
-    )
-    kwargs = create_run_request_default_kwargs | {'shots': repetitions}
-    when(client).create_run_request(ANY, **kwargs).thenReturn(run_request)
-    when(client).submit_run_request(run_request).thenReturn(job_id)
-    when(client).wait_for_results(job_id).thenReturn(run_result)
-
-    qubit_1, qubit_2 = device_with_resonator.qubits[:2]
-    resonator = device_with_resonator.resonators[0]
-    circuit = cirq.Circuit()
-    circuit.append(device_with_resonator.decompose_operation(cirq.H(qubit_1)))
-    circuit.append(IQMMoveGate().on(qubit_1, resonator))
-    circuit.append(device_with_resonator.decompose_operation(cirq.H(qubit_2)))
-    circuit.append(cirq.CZ(resonator, qubit_2))
-    circuit.append(IQMMoveGate().on(qubit_1, resonator))
-    circuit.append(device_with_resonator.decompose_operation(cirq.H(qubit_2)))
-    circuit.append(cirq.MeasurementGate(2, key='result').on(qubit_1, qubit_2))
-
-    sampler._client = client
-    result = sampler.run(circuit, repetitions=repetitions)
-
-    assert isinstance(result, IQMResult)
-    assert isinstance(result.metadata, ResultMetadata)
-    np.testing.assert_array_equal(result.measurements['some stuff'], np.array([[0]]))
-
-
-@pytest.mark.usefixtures('unstub')
 def test_run_iqm_batch(adonis_sampler, iqm_metadata, create_run_request_default_kwargs, job_id, run_request):
     client = mock(IQMClient)
     repetitions = 123
