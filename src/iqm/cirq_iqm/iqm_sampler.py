# Copyright 2020–2022 Cirq on IQM developers
#
# Licensed under the Apache License, Version 2.0 (the "License");
# you may not use this file except in compliance with the License.
# You may obtain a copy of the License at
#
#     http://www.apache.org/licenses/LICENSE-2.0
#
# Unless required by applicable law or agreed to in writing, software
# distributed under the License is distributed on an "AS IS" BASIS,
# WITHOUT WARRANTIES OR CONDITIONS OF ANY KIND, either express or implied.
# See the License for the specific language governing permissions and
# limitations under the License.

"""
Circuit sampler that executes quantum circuits on an IQM quantum computer.
"""
from __future__ import annotations

from dataclasses import dataclass
from importlib.metadata import version
import sys
from typing import Mapping, Optional
from uuid import UUID
import warnings

import cirq
import numpy as np

from iqm.cirq_iqm.devices.iqm_device import IQMDevice, IQMDeviceMetadata
from iqm.cirq_iqm.serialize import serialize_circuit
from iqm.iqm_client import CircuitCompilationOptions, IQMClient, JobAbortionError, RunRequest


class IQMSampler(cirq.work.Sampler):
    """Circuit sampler for executing quantum circuits on IQM quantum computers.

    Args:
        url: Endpoint for accessing the server interface. Has to start with http or https.
        device: Device to execute the circuits on. If ``None``, the device will be created based
            on the quantum architecture obtained from :class:`~iqm.iqm_client.iqm_client.IQMClient`.
        calibration_set_id:
            ID of the calibration set to use. If ``None``, use the latest one.
        run_sweep_timeout:
<<<<<<< HEAD
            timeout to poll sweep results in seconds.
        compiler_options: The compilation options to use for the circuits as defined by IQM Client.
        compiler_options: The compilation options to use for the circuits as defined by IQM Client.
=======
            Timeout for polling sweep results, in seconds. If ``None``, use the client default value.
        compiler_options: The compilation options to use for the circuits, as defined by IQM Client.
>>>>>>> a5a82df1

    Keyword Args:
        auth_server_url (str): URL of user authentication server, if required by the IQM Cortex server.
            This can also be set in the IQM_AUTH_SERVER environment variable.
        username (str): Username, if required by the IQM Cortex server.
            This can also be set in the IQM_AUTH_USERNAME environment variable.
        password (str): Password, if required by the IQM Cortex server.
            This can also be set in the IQM_AUTH_PASSWORD environment variable.
    """

    def __init__(
        self,
        url: str,
        device: Optional[IQMDevice] = None,
        *,
        calibration_set_id: Optional[UUID] = None,
        run_sweep_timeout: Optional[int] = None,
        compiler_options: Optional[CircuitCompilationOptions] = None,
        **user_auth_args,  # contains keyword args auth_server_url, username and password
    ):
        self._client = IQMClient(url, client_signature=f'cirq-iqm {version("cirq-iqm")}', **user_auth_args)
        if device is None:
            device_metadata = IQMDeviceMetadata.from_architecture(self._client.get_quantum_architecture())
            self._device = IQMDevice(device_metadata)
        else:
            self._device = device
        self._calibration_set_id = calibration_set_id
        self._run_sweep_timeout = run_sweep_timeout
        self._compiler_options = compiler_options if compiler_options is not None else CircuitCompilationOptions()

    @property
    def device(self) -> IQMDevice:
        """Returns the device used by the sampler."""
        return self._device

    def close_client(self):
        """Close IQMClient's session with the user authentication server. Discard the client."""
        if not self._client:
            return
        self._client.close_auth_session()
        self._client = None

    def run_sweep(  # type: ignore[override]
        self, program: cirq.Circuit, params: cirq.Sweepable, repetitions: int = 1
    ) -> list[IQMResult]:
        circuits, resolvers = self._resolve_parameters(program, params)
        results, metadata = self._send_circuits(
            circuits,
            repetitions=repetitions,
        )
        return [
            IQMResult(measurements=result, params=resolver, metadata=metadata)
            for result, resolver in zip(results, resolvers)
        ]

    def run_iqm_batch(self, programs: list[cirq.Circuit], repetitions: int = 1) -> list[IQMResult]:
        """Sends a batch of circuits to be executed.

        Running circuits in a batch is more efficient and hence completes quicker than running the circuits
        individually. Circuits run in a batch must all measure the same qubits.

        Args:
            programs: quantum circuits to execute
            repetitions: number of times the circuits are sampled

        Returns:
            results of the execution

        Raises:
            ValueError: circuits are not valid for execution
            CircuitExecutionError: something went wrong on the server
            APITimeoutError: server did not return the results in the allocated time
            RuntimeError: IQM client session has been closed
        """
        results, metadata = self._send_circuits(
            programs,
            repetitions=repetitions,
        )
        return [IQMResult(measurements=result, metadata=metadata) for result in results]

    def create_run_request(
        self, programs: cirq.Circuit | list[cirq.Circuit], *, params: cirq.Sweepable = None, repetitions: int = 1
    ) -> RunRequest:
        """Creates a run request without submitting it for execution.

        This takes the same parameters as :meth:`run` and :meth:`run_iqm_batch`, and can be used to check the
        run request that would be sent when calling those functions.

        Args:
            programs: quantum circuit(s) that would be executed when submitting the run request
            params: same as ``params`` for :meth:`run`, used only if ``programs`` is not a list
            repetitions: number of times the circuits are sampled

        Returns:
            the created run request
        """
        if isinstance(programs, cirq.Circuit):
            programs, _ = self._resolve_parameters(programs, params)

        serialized_circuits = [serialize_circuit(circuit) for circuit in programs]

        if not self._client:
            raise RuntimeError('Cannot submit circuits since session to IQM client has been closed.')

        return self._client.create_run_request(
            serialized_circuits,
            calibration_set_id=self._calibration_set_id,
            shots=repetitions,
            options=self._compiler_options,
        )

    def _send_circuits(
        self,
        circuits: list[cirq.Circuit],
        repetitions: int = 1,
    ) -> tuple[list[dict[str, np.ndarray]], ResultMetadata]:
        """Sends a batch of circuits to be executed and retrieves the results.

        If a user interrupts the program while it is waiting for results, attempts to abort the submitted job.
        Args:
            circuits: quantum circuits to execute
            repetitions: number of shots to sample from each circuit

        Returns:
            circuit execution results, result metadata
        """
        run_request = self.create_run_request(circuits, repetitions=repetitions)
        job_id = self._client.submit_run_request(run_request)

        timeout_arg = [self._run_sweep_timeout] if self._run_sweep_timeout is not None else []

        try:
            results = self._client.wait_for_results(job_id, *timeout_arg)

        except KeyboardInterrupt:
            try:
                self._client.abort_job(job_id)
            except JobAbortionError as e:
                warnings.warn(f'Failed to abort job: {e}')
            finally:
                sys.exit()

        if results.measurements is None:
            raise RuntimeError('No measurements returned from IQM quantum computer.')

        return (  # pylint: disable=not-an-iterable,no-member
            [{k: np.array(v) for k, v in measurements.items()} for measurements in results.measurements],
            ResultMetadata(job_id, results.metadata.calibration_set_id, results.metadata.request),
        )

    @staticmethod
    def _resolve_parameters(
        program: cirq.Circuit, params: cirq.Sweepable
    ) -> tuple[list[cirq.Circuit], list[cirq.ParamResolver]]:
        resolvers = list(cirq.to_resolvers(params))
        circuits = [cirq.protocols.resolve_parameters(program, res) for res in resolvers] if resolvers else [program]
        return circuits, resolvers


@dataclass
class ResultMetadata:
    """Metadata for an IQM execution result.

    Attributes:
        job_id: ID of the computational job.
        calibration_set_id: Calibration set used for this :class:`.IQMResult`.
        request: Request made to run the job.
    """

    job_id: UUID
    calibration_set_id: Optional[UUID]
    request: RunRequest


class IQMResult(cirq.ResultDict):
    """Stores the results of a quantum circuit execution on an IQM device.

    Args:
        params: Parameter resolver used for this circuit, if any.
        measurements: Maps measurement keys to measurement results, which are 2-D arrays of dtype bool.
            `shape == (repetitions, qubits)`.
        records: Maps measurement keys to measurement results, which are 3D arrays of dtype bool.
            `shape == (repetitions, instances, qubits)`.
        metadata: Metadata for the circuit execution results.
    """

    def __init__(
        self,
        *,
        params: Optional[cirq.ParamResolver] = None,
        measurements: Optional[Mapping[str, np.ndarray]] = None,
        records: Optional[Mapping[str, np.ndarray]] = None,
        metadata: ResultMetadata,
    ) -> None:
        super().__init__(params=params, measurements=measurements, records=records)
        self.metadata = metadata<|MERGE_RESOLUTION|>--- conflicted
+++ resolved
@@ -42,14 +42,8 @@
         calibration_set_id:
             ID of the calibration set to use. If ``None``, use the latest one.
         run_sweep_timeout:
-<<<<<<< HEAD
-            timeout to poll sweep results in seconds.
-        compiler_options: The compilation options to use for the circuits as defined by IQM Client.
-        compiler_options: The compilation options to use for the circuits as defined by IQM Client.
-=======
             Timeout for polling sweep results, in seconds. If ``None``, use the client default value.
         compiler_options: The compilation options to use for the circuits, as defined by IQM Client.
->>>>>>> a5a82df1
 
     Keyword Args:
         auth_server_url (str): URL of user authentication server, if required by the IQM Cortex server.
