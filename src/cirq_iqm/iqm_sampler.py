# Copyright 2020–2022 Cirq on IQM developers
#
# Licensed under the Apache License, Version 2.0 (the "License");
# you may not use this file except in compliance with the License.
# You may obtain a copy of the License at
#
#     http://www.apache.org/licenses/LICENSE-2.0
#
# Unless required by applicable law or agreed to in writing, software
# distributed under the License is distributed on an "AS IS" BASIS,
# WITHOUT WARRANTIES OR CONDITIONS OF ANY KIND, either express or implied.
# See the License for the specific language governing permissions and
# limitations under the License.

"""
Circuit sampler that executes quantum circuits on an IQM quantum computer.
"""
from __future__ import annotations

from typing import Optional
from uuid import UUID

import cirq
from cirq import study
from iqm_client import iqm_client
from iqm_client.iqm_client import IQMClient
import numpy as np

from cirq_iqm.devices.iqm_device import IQMDevice, IQMDeviceMetadata
from cirq_iqm.iqm_operation_mapping import map_operation


def serialize_circuit(circuit: cirq.Circuit) -> iqm_client.Circuit:
    """Serializes a quantum circuit into the IQM data transfer format.

    Args:
        circuit: quantum circuit to serialize

    Returns:
        data transfer object representing the circuit
    """
    instructions = list(map(map_operation, circuit.all_operations()))
    return iqm_client.Circuit(name='Serialized from Cirq', instructions=instructions)


class IQMSampler(cirq.work.Sampler):
    """Circuit sampler for executing quantum circuits on IQM quantum computers.

    Args:
        url: Endpoint for accessing the server interface. Has to start with http or https.
        device: Device to execute the circuits on. If ``None``, the device will be created based
            on the quantum architecture obtained from :class:`.IQMClient`.
        calibration_set_id:
            ID of the calibration set to use. If ``None``, use the latest one.

    Keyword Args:
        auth_server_url (str): URL of user authentication server, if required by the IQM Cortex server.
            This can also be set in the IQM_AUTH_SERVER environment variable.
        username (str): Username, if required by the IQM Cortex server.
            This can also be set in the IQM_AUTH_USERNAME environment variable.
        password (str): Password, if required by the IQM Cortex server.
            This can also be set in the IQM_AUTH_PASSWORD environment variable.
    """

    def __init__(
        self,
        url: str,
        device: Optional[IQMDevice] = None,
        *,
        calibration_set_id: Optional[UUID] = None,
        **user_auth_args,  # contains keyword args auth_server_url, username and password
    ):
        self._client = IQMClient(url, **user_auth_args)
        if device is None:
            device_metadata = IQMDeviceMetadata.from_architecture(self._client.get_quantum_architecture())
            self._device = IQMDevice(device_metadata)
        else:
            self._device = device
        self._calibration_set_id = calibration_set_id

    @property
    def device(self) -> IQMDevice:
        """Returns the device used by the sampler."""
        return self._device

    def close_client(self):
        """Close IQMClient's session with the user authentication server. Discard the client."""
        if not self._client:
            return
        self._client.close_auth_session()
        self._client = None

    def run_sweep(  # type: ignore[override]
        self, program: cirq.Circuit, params: cirq.Sweepable, repetitions: int = 1
    ) -> list[cirq.Result]:

        # validate the circuit for the device
        self._device.validate_circuit(program)

        resolvers = list(cirq.to_resolvers(params))

        circuits = [cirq.protocols.resolve_parameters(program, res) for res in resolvers] if resolvers else [program]

        measurements = self._send_circuits(
            circuits,
            calibration_set_id=self._calibration_set_id,
            repetitions=repetitions,
        )
        return [study.ResultDict(params=res, measurements=mes) for res, mes in zip(resolvers, measurements)]

<<<<<<< HEAD
    def _send_circuits(  # pylint: disable=too-many-arguments
        self,
        circuits: list[cirq.Circuit],
        calibration_set_id: Optional[UUID],
        repetitions: int = 1,
    ) -> list[dict[str, np.ndarray]]:
        """Sends the circuit(s) to be executed.
=======
    def run_iqm_batch(self, programs: list[cirq.Circuit], repetitions: int = 1) -> list[cirq.Result]:
        """Sends a batch of circuits to be executed.

        Running circuits in a batch is more efficient and hence completes quicker than running the circuits
        individually. Circuits run in a batch must all measure the same qubits.
>>>>>>> e34045ca

        Args:
            programs: quantum circuits to execute
            repetitions: number of times the circuits are sampled

        Returns:
            results of the execution

        Raises:
            ValueError: circuits are not valid for execution
            CircuitExecutionError: something went wrong on the server
            APITimeoutError: server did not return the results in the allocated time
            RuntimeError: IQM client session has been closed
        """
        # validate each circuit for the device
        for program in programs:
            self._device.validate_circuit(program)

        measurements = self._send_circuits(
            programs,
            calibration_set_id=self._calibration_set_id,
            repetitions=repetitions,
        )

        return [study.ResultDict(measurements=meas) for meas in measurements]

    def _send_circuits(
        self,
        circuits: list[cirq.Circuit],
        calibration_set_id: Optional[int],
        repetitions: int = 1,
    ) -> list[dict[str, np.ndarray]]:
        """Sends a batch of circuits to be executed."""

        if not self._client:
            raise RuntimeError('Cannot submit circuits since session to IQM client has been closed.')
        serialized_circuits = [serialize_circuit(circuit) for circuit in circuits]

        job_id = self._client.submit_circuits(
            serialized_circuits, calibration_set_id=calibration_set_id, shots=repetitions
        )
        results = self._client.wait_for_results(job_id)
        if results.measurements is None:
            raise RuntimeError('No measurements returned from IQM quantum computer.')

        return [{k: np.array(v) for k, v in measurements.items()} for measurements in results.measurements]<|MERGE_RESOLUTION|>--- conflicted
+++ resolved
@@ -108,21 +108,11 @@
         )
         return [study.ResultDict(params=res, measurements=mes) for res, mes in zip(resolvers, measurements)]
 
-<<<<<<< HEAD
-    def _send_circuits(  # pylint: disable=too-many-arguments
-        self,
-        circuits: list[cirq.Circuit],
-        calibration_set_id: Optional[UUID],
-        repetitions: int = 1,
-    ) -> list[dict[str, np.ndarray]]:
-        """Sends the circuit(s) to be executed.
-=======
     def run_iqm_batch(self, programs: list[cirq.Circuit], repetitions: int = 1) -> list[cirq.Result]:
         """Sends a batch of circuits to be executed.
 
         Running circuits in a batch is more efficient and hence completes quicker than running the circuits
         individually. Circuits run in a batch must all measure the same qubits.
->>>>>>> e34045ca
 
         Args:
             programs: quantum circuits to execute
@@ -152,7 +142,7 @@
     def _send_circuits(
         self,
         circuits: list[cirq.Circuit],
-        calibration_set_id: Optional[int],
+        calibration_set_id: Optional[UUID],
         repetitions: int = 1,
     ) -> list[dict[str, np.ndarray]]:
         """Sends a batch of circuits to be executed."""
