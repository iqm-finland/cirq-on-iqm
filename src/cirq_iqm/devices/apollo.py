# Copyright 2020–2022 Cirq on IQM developers
#
# Licensed under the Apache License, Version 2.0 (the "License");
# you may not use this file except in compliance with the License.
# You may obtain a copy of the License at
#
#     http://www.apache.org/licenses/LICENSE-2.0
#
# Unless required by applicable law or agreed to in writing, software
# distributed under the License is distributed on an "AS IS" BASIS,
# WITHOUT WARRANTIES OR CONDITIONS OF ANY KIND, either express or implied.
# See the License for the specific language governing permissions and
# limitations under the License.
"""
IQM's Apollo quantum architecture.
"""
from __future__ import annotations

from .iqm_device import IQMDevice, IQMDeviceMetadata


class Apollo(IQMDevice):
    r"""IQM's twenty-qubit transmon device.

    The qubits are connected thus::

            QB20  QB17
            /  \  /  \
         QB19  QB16  QB12
         /  \  /  \  /  \
      QB18  QB15  QB11  QB7
         \  /  \  /  \  /
         QB14  QB10  QB6
         /  \  /  \  /
      QB13  QB9   QB5
         \  /  \  /  \
         QB8   QB4   QB2
            \  /  \  /
            QB3   QB1

    where the lines denote which qubit pairs can be subject to two-qubit gates.

    Each qubit can be rotated about any axis in the xy plane by an arbitrary angle.
    Apollo thus has native PhasedXPowGate, XPowGate, and YPowGate gates. The two-qubit gate CZ is
    native, as well. The qubits can be measured simultaneously or separately once, at the end of
    the circuit.
    """

    def __init__(self):
<<<<<<< HEAD
        qubits = self._qubit_set_from_count(20)
=======
        qubit_count = 20
>>>>>>> 9db30044
        connectivity = (
            {1, 2},
            {1, 4},
            {2, 5},
            {3, 4},
            {3, 8},
            {4, 5},
            {4, 9},
            {5, 6},
            {5, 10},
            {6, 7},
            {6, 11},
            {7, 12},
            {8, 9},
            {8, 13},
            {9, 10},
            {9, 14},
            {10, 11},
            {10, 15},
            {11, 12},
            {11, 16},
            {12, 17},
            {13, 14},
            {14, 15},
            {14, 18},
            {15, 16},
            {15, 19},
            {16, 17},
            {16, 20},
            {18, 19},
            {19, 20},
        )
<<<<<<< HEAD
        super().__init__(IQMDeviceMetadata(qubits, connectivity))
=======
        super().__init__(IQMDeviceMetadata.from_qubit_indices(qubit_count, connectivity))
>>>>>>> 9db30044
<|MERGE_RESOLUTION|>--- conflicted
+++ resolved
@@ -47,11 +47,7 @@
     """
 
     def __init__(self):
-<<<<<<< HEAD
-        qubits = self._qubit_set_from_count(20)
-=======
         qubit_count = 20
->>>>>>> 9db30044
         connectivity = (
             {1, 2},
             {1, 4},
@@ -84,8 +80,4 @@
             {18, 19},
             {19, 20},
         )
-<<<<<<< HEAD
-        super().__init__(IQMDeviceMetadata(qubits, connectivity))
-=======
-        super().__init__(IQMDeviceMetadata.from_qubit_indices(qubit_count, connectivity))
->>>>>>> 9db30044
+        super().__init__(IQMDeviceMetadata.from_qubit_indices(qubit_count, connectivity))