--- conflicted
+++ resolved
@@ -46,11 +46,7 @@
     """
 
     def __init__(self):
-<<<<<<< HEAD
-        qubits = self._qubit_set_from_count(2)
-=======
         qubit_count = 2
->>>>>>> 9db30044
         connectivity = ({1, 2},)
         gateset = cirq.Gateset(
             ops.PhasedXPowGate,
@@ -61,11 +57,7 @@
             ops.ISwapPowGate,
             ops.MeasurementGate,
         )
-<<<<<<< HEAD
-        super().__init__(IQMDeviceMetadata(qubits, connectivity, gateset))
-=======
         super().__init__(IQMDeviceMetadata.from_qubit_indices(qubit_count, connectivity, gateset))
->>>>>>> 9db30044
 
     def operation_decomposer(self, op: ops.Operation) -> Optional[list[ops.Operation]]:
         # Decomposes CNOT and the CZPowGate family to Valkmusa native gates.
